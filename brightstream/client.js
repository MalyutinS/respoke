/**************************************************************************************************
 *
 * Copyright (c) 2014 Digium, Inc.
 * All Rights Reserved. Licensed Software.
 *
 * @authors : Erin Spiceland <espiceland@digium.com>
 */

/**
 * Create a new WebRTC Client object.
 * @author Erin Spiceland <espiceland@digium.com>
 * @class brightstream.Client
 * @constructor
 * @augments brightstream.EventEmitter
 * @classdesc This is a top-level interface to the API. It handles authenticating the app to the
 * API server and receiving server-side app-specific information.
 * @param {object} clientSettings
 * @param {string} appId
 * @param {RTCConstraints} [constraints]
 * @param {RTCICEServers} [servers]
 * @returns {brightstream.Client}
 * @property {object} clientSettings Client settings.
 * @property {brightstream.SignalingChannel} signalingChannel A reference to the signaling channel.
 * @property {function} chatMessage Class to use for chat messages.
 * @property {function} signalingMessage Class to use for signaling.
 * @property {function} presenceMessage Class to use for presence messages.
 * @property {brightstream.User} user Logged-in user's User object.
 */
/*global brightstream: false */
brightstream.Client = function (params) {
    "use strict";
    params = params || {};
    var client = brightstream.makeUniqueID().toString();
    var that = brightstream.EventEmitter(params);
    brightstream.instances[client] = that;
    that.className = 'brightstream.Client';

    var host = window.location.hostname;
    var port = window.location.port;
    var connected = false;
    var app = {
        baseURL: params.baseURL,
        authToken: params.authToken,
        appId: params.appId
    };
    delete params.appId;
    delete params.baseURL;
    var signalingChannel = null;
    var turnRefresher = null;
    var groups = [];
    var endpoints = [];


    log.debug("Client ID is ", client);

    var callSettings = {
        constraints: params.constraints || {
            video : true,
            audio : true,
            optional: [],
            mandatory: {}
        },
        servers: params.servers || {
            iceServers: []
        }
    };

    signalingChannel = brightstream.SignalingChannel({'client': client});
    that.user = null;
    log.debug(signalingChannel);

    /**
     * Connect to the Digium infrastructure and authenticate using the appkey.  Store
     * a token to be used in API requests.
     * @memberof! brightstream.Client
     * @method brightstream.Client.connect
     * @param {string} authToken
     * @param {function} [onSuccess] - Success handler for this invocation of this method only.
     * @param {function} [onError] - Error handler for this invocation of this method only.
     * @param {function} [onJoin] - Callback for when this client's endpoint joins a group.
     * @param {function} [onLeave] - Callback for when this client's endpoint leaves a group.
     * @param {function} [onAutoJoin] - Callback for when this client's user automatically joins a group. Not
     * Implemented.
     * @param {function} [onAutoLeave] - Callback for when this client's user automatically leaves a group. Not
     * Implemented.
     * @param {function} [onMessage] - Callback for when an unknown Endpoint sends a message.
     * @param {function} [onDisconnect] - Callback for Client disconnect.
     * @param {function} [onReconnect] - Callback for Client reconnect. Not Implemented.
     * @param {function} [onCall] - Callback for when this client's user receives a call.
     * @returns {Promise<brightstream.User>}
     * @fires brightstream.Client#connect
     */
    var connect = that.publicize('connect', function (params) {
        params = params || {};
        var deferred = brightstream.makeDeferred(params.onSuccess, params.onError);

        app.authToken = params.authToken;
        app.appId = params.appId || app.appId;
        signalingChannel.open({
            appId: app.appId,
            token: app.authToken
        }).then(function () {
            return signalingChannel.authenticate({
                appId: app.appId
            });
        }, function (err) {
            deferred.reject("Couldn't connect to brightstream.");
            throw new Error(err.message);
        }).done(function (user) {
            connected = true;

            user.setOnline(); // Initiates presence.
            user.listen('call', params.onCall);
            user.listen('join', params.onJoin);
            user.listen('leave', params.onLeave);
            that.user = user;

            that.listen('join', params.onAutoJoin);
            that.listen('leave', params.onAutoLeave);
            that.listen('message', params.onMessage);
            that.listen('disconnect', params.onDisconnect);
            that.listen('reconnect', params.onReconnect);

            log.info('logged in as user ' + user.getName());
            log.debug(user);
            updateTurnCredentials();

            /**
             * @event brightstream.Client#connect
             * @type {brightstream.Event}
             * @property {brightstream.User}
             */
            that.fire('connect', {
                user: user
            });
            deferred.resolve(user);
        }, function (err) {
            deferred.reject("Couldn't create an endpoint.");
            log.error(err.message);
        });
        return deferred.promise;
    });

    /**
     * Disconnect from the Digium infrastructure. Invalidates the API token.
     * @memberof! brightstream.Client
     * @method brightstream.Client.disconnect
     * @returns {Promise<undefined>}
     * @param {function} [onSuccess] - Success handler for this invocation of this method only.
     * @param {function} [onError] - Error handler for this invocation of this method only.
     */
    var disconnect = that.publicize('disconnect', function (params) {
        // TODO: also call this on socket disconnect
        params = params || {};
        var disconnectPromise = brightstream.makeDeferred(params.onSuccess, params.onError);

        if (signalingChannel.isOpen()) {
            // do websocket stuff. If the websocket is already closed, we have to skip this stuff.
            var leaveGroups = groups.map(function (group) {
                group.leave();
            });
            Q.all(leaveGroups).done(function () {
                signalingChannel.close().done(function () {
                    disconnectPromise.resolve();
                }, function (err) {
                    throw new Error(err.message);
                });
            }, null);
        } else {
            disconnectPromise.resolve();
        }

        var afterDisconnect = function () {
            connected = false;
            endpoints = [];
            groups = [];
            /**
             * @event brightstream.Client#disconnect
             */
            that.fire('disconnect');
        };

<<<<<<< HEAD
        disconnectPromise.promise.done(afterDisconnect, afterDisconnect);
=======
        disconnectPromise.done(afterDisconnect, afterDisconnect);
>>>>>>> 5610f31a

        return disconnectPromise.promise;
    });

    /**
     * Get the client ID
     * @memberof! brightstream.Client
     * @method brightstream.Client.getID
     * @return {string}
     */
    var getID = that.publicize('getID', function () {
        return client;
    });

    /**
     * Get all current calls.
     * @memberof! brightstream.Client
     * @method brightstream.Client.getCalls
     * @returns {Array<brightstream.Call>}
     */
    var getCalls = that.publicize('getCalls', function (params) {
        return that.user ? that.user.getCalls() : null;
    });

    /**
     * Send a message to an endpoint.
     * @memberof! brightstream.Client
     * @method brightstream.Client.sendMessage
     * @param {string} endpointId
     * @param {string} [connectionId]
     * @param {string} message
     * @param {function} [onSuccess] - Success handler for this invocation of this method only.
     * @param {function} [onError] - Error handler for this invocation of this method only.
     * @returns {Promise<undefined>}
     */
    var sendMessage = that.publicize('sendMessage', function (params) {
        var endpoint = that.getEndpoint({id: params.endpointId});

        if (!endpoint) {
            throw new Error("Can't find an endpoint with id", params.endpointId);
        }

        delete params.endpointId;
        return endpoint.sendMessage(params);
    });

    /**
     * Call an endpoint.
     * @memberof! brightstream.Client
     * @method brightstream.Client.call
     * @param {string} endpointId
     * @param {string} [connectionId]
     * @param {function} [onSuccess] - Success handler for this invocation of this method only.
     * @param {function} [onError] - Error handler for this invocation of this method only.
     * @return {brightstream.Call}
     */
    var call = that.publicize('call', function (params) {
        var endpoint = that.getEndpoint({id: params.endpointId});

        if (!endpoint) {
            throw new Error("Can't find an endpoint with id", params.endpointId);
        }

        delete params.endpointId;
        return endpoint.call(params);
    });

    /**
     * Update TURN credentials and set a timeout to do it again in 20 hours.
     * @memberof! brightstream.Client
     * @method brightstream.Client.updateTurnCredentials
     */
    var updateTurnCredentials = that.publicize('updateTurnCredentials', function () {
        if (callSettings.disableTurn === true) {
            return;
        }

        clearInterval(turnRefresher);
        signalingChannel.getTurnCredentials().done(function successHandler(creds) {
            callSettings.servers.iceServers = creds;
        }, function errorHandler(error) {
            throw error;
        });
        turnRefresher = setInterval(updateTurnCredentials, 20 * (60 * 60 * 1000)); // 20 hours
    });

    /**
     * Determine whether the Client has authenticated with its appKey against Digium services
     * by checking the validity of the apiToken.
     * @memberof! brightstream.Client
     * @method brightstream.Client.isConnected
     * @returns {boolean}
     */
    var isConnected = that.publicize('isConnected', function () {
        return !!connected;
    });

     /**
     * Get an object containing the client settings.
     * @memberof! brightstream.Client
     * @method brightstream.Client.getClientSettings
     * @returns {object} An object containing the client settings.
     */
    var getClientSettings = that.publicize('getClientSettings', function () {
        return app;
    });

    /**
     * Get an object containing the default media constraints and other media settings.
     * @memberof! brightstream.Client
     * @method brightstream.Client.getCallSettings
     * @returns {object} An object containing the media settings which will be used in
     * brightstream calls.
     */
    var getCallSettings = that.publicize('getCallSettings', function () {
        return callSettings;
    });

    /**
     * Set the default media constraints and other media settings.
     * @memberof! brightstream.Client
     * @method brightstream.Client.setDefaultCallSettings
     * @param {object} [constraints]
     * @param {object} [servers]
     */
    var setDefaultCallSettings = that.publicize('setDefaultCallSettings', function (params) {
        params = params || {};
        if (params.constraints) {
            callSettings.constraints = params.constraints;
        }
        if (params.servers) {
            callSettings.servers = params.servers;
        }
    });

    /**
     * Get the SignalingChannel.
     * @memberof! brightstream.Client
     * @method brightstream.Client.getSignalingChannel
     * @returns {brightstream.SignalingChannel} The instance of the brightstream.SignalingChannel.
     */
    var getSignalingChannel = that.publicize('getSignalingChannel', function () {
        return signalingChannel;
    });

    /**
     * Get a Group
     * @memberof! brightstream.Client
     * @method brightstream.Client.join
     * @param {string} The name of the group.
     * @param {string} id
     * @param {function} [onSuccess] - Success handler for this invocation of this method only.
     * @param {function} [onError] - Error handler for this invocation of this method only.
     * @param {function} [onMessage] - Message handler for messages from this group only.
     * @param {function} [onJoin] - Join event listener for endpoints who join this group only.
     * @param {function} [onLeave] - Leave event listener for endpoints who leave this group only.
     * @returns {Promise<brightstream.Group>} The instance of the brightstream.Group which the user joined.
     * @fires brightstream.User#join
     */
    var join = that.publicize('join', function (params) {
        var deferred = brightstream.makeDeferred(params.onSuccess, params.onError);
        if (!params.id) {
            deferred.reject(new Error("Can't join a group with no group id."));
            return deferred.promise;
        }

        signalingChannel.joinGroup({
            id: params.id
        }).done(function () {
            var group = brightstream.Group({
                client: client,
                id: params.id,
                onMessage: params.onMessage,
                onJoin: params.onJoin,
                onLeave: params.onLeave
            });
            that.user.fire('join', {
                group: group
            });
            addGroup(group);
            deferred.resolve(group);
        }, function (err) {
            deferred.reject(err);
        });
        return deferred.promise;
    });

    /**
     * Add a Group
     * @memberof! brightstream.Client
     * @method brightstream.Client.addGroup
     * @param {brightstream.Group}
     * @private
     */
    var addGroup = function (newGroup) {
        var group;
        if (!newGroup || newGroup.className !== 'brightstream.Group') {
            throw new Error("Can't add group to internal tracking without a group.");
        }
        groups.every(function (grp) {
            if (grp.id === newGroup.id) {
                group = grp;
                return false;
            }
            return true;
        });

        if (!group) {
            newGroup.listen('leave', function (evt) {
                that.checkEndpointForRemoval(evt.endpoint);
            });
            groups.push(newGroup);
        }
    };

    /**
     * Remove a Group
     * @memberof! brightstream.Client
     * @method brightstream.Client.removeGroup
     * @param {brightstream.Group}
     * @private
     */
    var removeGroup = function (newGroup) {
        var index;
        var endpoints;
        if (!newGroup || !(newGroup instanceof brightstream.Group)) {
            throw new Error("Can't remove group to internal tracking without a group.");
        }

        groups.every(function (grp, i) {
            if (grp.id === newGroup.id) {
                index = i;
                return false;
            }
            return true;
        });

        if (index > -1) {
            groups[index].getEndpoints().done(function (list) {
                endpoints = list;
                groups.splice(index, 1);
                endpoints.forEach(function (endpoint) {
                    checkEndpointForRemoval(endpoint);
                });
            });
        }
    };

    /**
     * Find a group by id and return it.
     * @memberof! brightstream.Client
     * @method brightstream.Client.getGroups
     * @param {string} id
     * @returns {brightstream.Group}
     */
    var getGroups = that.publicize('getGroups', function (params) {
        return groups;
    });

    /**
     * Find a group by id and return it.
     * @memberof! brightstream.Client
     * @method brightstream.Client.getGroup
     * @param {string} id
     * @returns {brightstream.Group}
     */
    var getGroup = that.publicize('getGroup', function (params) {
        var group;
        if (!params || !params.id) {
            throw new Error("Can't get a group without group id.");
        }

        groups.every(function (grp) {
            if (grp.id === params.id) {
                group = grp;
                return false;
            }
            return true;
        });
        return group;
    });

    /**
     * Add an Endpoint
     * @memberof! brightstream.Client
     * @method brightstream.Client.addEndpoint
     * @param {brightstream.Endpoint}
     * @private
     */
    var addEndpoint = that.publicize('addEndpoint', function (newEndpoint) {
        var absent = false;
        if (!newEndpoint || newEndpoint.className !== 'brightstream.Endpoint') {
            throw new Error("Can't add endpoint to internal tracking. No endpoint given.");
        }
        absent = endpoints.every(function (ept) {
            if (ept.id === newEndpoint.id) {
                return false;
            }
            return true;
        });

        if (absent) {
            endpoints.push(newEndpoint);
        }
    });

    /**
     * Remove an Endpoint
     * @memberof! brightstream.Client
     * @method brightstream.Client.removeEndpoint
     * @param {brightstream.Endpoint}
     * @private
     */
    var checkEndpointForRemoval = that.publicize('checkEndpointForRemoval', function (theEndpoint) {
        var inAGroup;
        var index;
        if (!theEndpoint || theEndpoint.className !== 'brightstream.Endpoint') {
            throw new Error("Can't remove endpoint from internal tracking without group id.");
        }

        Q.all(groups.map(function (group) {
            return group.getEndpoints();
        })).done(function (groupEndpoints) {
            groupEndpoints.forEach(function (endpoints) {
                endpoints.forEach(function (endpoint) {
                    if (endpoint.id === theEndpoint.id) {
                        inAGroup = true;
                    }
                });
            });
            if (inAGroup) {
                endpoints.every(function (ept, i) {
                    if (ept.id === theEndpoint.id) {
                        index = i;
                        return false;
                    }
                    return true;
                });
                if (index > -1) {
                    endpoints.splice(index, 1);
                }
            }
        });
    });

    /**
     * Find an endpoint by id and return it.
     * @memberof! brightstream.Client
     * @method brightstream.Client.getEndpoint
     * @param {string} id
     * @returns {brightstream.Endpoint}
     */
    var getEndpoint = that.publicize('getEndpoint', function (params) {
        var endpoint;
        if (!params || !params.id) {
            throw new Error("Can't get an endpoint without endpoint id.");
        }

        endpoints.every(function (ept) {
            if (ept.id === params.id) {
                endpoint = ept;
                return false;
            }
            return true;
        });

        if (!endpoint && params.createData) {
            endpoint = brightstream.Endpoint(params.createData);
            addEndpoint(endpoint);
        }

        return endpoint;
    });

    /**
     * Get the list of all endpoints we know about.
     * @memberof! brightstream.Client
     * @method brightstream.Client.getEndpoints
     * @returns {Array<brightstream.Endpoint>}
     */
    var getEndpoints = that.publicize('getEndpoints', function () {
        return endpoints;
    });

    return that;
}; // End brightstream.Client<|MERGE_RESOLUTION|>--- conflicted
+++ resolved
@@ -180,12 +180,7 @@
             that.fire('disconnect');
         };
 
-<<<<<<< HEAD
         disconnectPromise.promise.done(afterDisconnect, afterDisconnect);
-=======
-        disconnectPromise.done(afterDisconnect, afterDisconnect);
->>>>>>> 5610f31a
-
         return disconnectPromise.promise;
     });
 
