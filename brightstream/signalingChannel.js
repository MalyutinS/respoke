--- conflicted
+++ resolved
@@ -669,11 +669,7 @@
         var group;
         var groupMessage;
 
-<<<<<<< HEAD
-        if (message.header.from === clientObj.user.id) {
-=======
         if (message.header.from === clientObj.user.getName()) {
->>>>>>> 5610f31a
             return;
         }
 
@@ -818,10 +814,6 @@
      */
     var generateConnectHandler = function generateConnectHandler(onSuccess, onError) {
         return function onConnect() {
-<<<<<<< HEAD
-=======
-            console.log('socket connected');
->>>>>>> 5610f31a
             Object.keys(handlerQueue).forEach(function addEachHandlerType(category) {
                 if (!handlerQueue[category]) {
                     return;
@@ -879,7 +871,6 @@
                 name: message.header.from,
                 connection: message.header.fromConnection
             }
-<<<<<<< HEAD
         });
 
         if (message.type === 'unavailable') {
@@ -970,30 +961,17 @@
 
         socket.on('error', function (res) {
             log.trace('socket#error', res);
-=======
->>>>>>> 5610f31a
-        });
-
-        if (message.type === 'unavailable') {
-            var groups = clientObj.getGroups();
-            if (groups) {
-                groups.forEach(function (group) {
-                    group.getEndpoints().done(function (endpoints) {
-                        endpoints.forEach(function (endpoint) {
-                            if (endpoint.getName() === message.header.from) {
-                                group.removeEndpoint(endpoint);
-                            }
-                        });
-                    });
+        });
+
+        that.addHandler({
+            type: 'signal',
+            handler: function signalHandler(message) {
+                var message = brightstream.SignalingMessage({
+                    rawMessage: message
                 });
-            }
-        }
-
-        endpoint.setPresence({
-            connectionId: message.header.fromConnection,
-            presence: message.type
-        });
-<<<<<<< HEAD
+                that.routeSignal(message);
+            }
+        });
 
         socket.on('disconnect', function onDisconnect() {
             /**
@@ -1018,90 +996,6 @@
             }, function onError(err) {
                 throw new Error(err.message);
             }));
-=======
-    };
-
-    /**
-     * Authenticate to the cloud and call the handler on state change.
-     * @memberof! brightstream.SignalingChannel
-     * @method brightstream.SignalingChannel.authenticate
-     * @param {function} onStatusChange - A function to which to call on every state change.
-     * @param {function} [onSuccess] - Success handler for this invocation of this method only.
-     * @param {function} [onError] - Error handler for this invocation of this method only.
-     * @return {Promise<undefined>}
-     */
-    var authenticate = that.publicize('authenticate', function (params) {
-        params = params || {};
-        var deferred = brightstream.makeDeferred(params.onSuccess, params.onError);
-        var pieces = [];
-        var protocol = null;
-        var host = null;
-        var port = null;
-
-        pieces = baseURL.split(/:\/\//);
-        protocol = pieces[0];
-        pieces = pieces[1].split(/:/);
-        host = pieces[0];
-        port = pieces[1];
-
-        socket = io.connect(baseURL, {
-            reconnect: false,
-            host: host,
-            port: port,
-            protocol: protocol,
-            secure: (protocol === 'https')
-        });
-
-        socket.on('connect', generateConnectHandler(function onSuccess(user) {
-            deferred.resolve(user);
-        }, function onError(err) {
-            log.debug("Couldn't register endpoint.", err);
-            deferred.reject(err);
-        }));
-
-        window.socketDisconnect = function () {
-            socket.disconnect();
-        };
-
-        var registerHandlers = function registerHandlers() {
-            socket.on('join', onJoin);
-            socket.on('leave', onLeave);
-            socket.on('pubsub', onPubSub);
-            socket.on('message', onMessage);
-            socket.on('presence', onPresence);
-
-            that.addHandler({
-                type: 'signal',
-                handler: function signalHandler(message) {
-                    var message = brightstream.SignalingMessage({
-                        rawMessage: message
-                    });
-                    that.routeSignal(message);
-                }
-            });
-        };
-
-        registerHandlers();
-
-        socket.on('disconnect', function onDisconnect() {
-            console.log('socket disconnected');
-            /*socket = io.connect(baseURL, {
-                reconnect: false,
-                host: host,
-                port: port,
-                protocol: protocol,
-                secure: (protocol === 'https')
-            });
-            console.log(socket);*/
-            socket.on('connect', generateConnectHandler(function onSuccess(user) {
-                console.log('reconnected');
-                clientObj.user = user;
-            }, function onError(err) {
-                throw err;
-            }));
-            registerHandlers();
-            socket.socket.connect();
->>>>>>> 5610f31a
         });
 
         return deferred.promise;
