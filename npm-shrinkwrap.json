{
  "name": "transporter",
<<<<<<< HEAD
  "version": "1.7.1",
  "dependencies": {
=======
  "version": "1.8.0",
  "dependencies": {
    "async": {
      "version": "0.9.0",
      "from": "https://registry.npmjs.org/async/-/async-0.9.0.tgz",
      "resolved": "https://registry.npmjs.org/async/-/async-0.9.0.tgz"
    },
    "chai": {
      "version": "1.9.1",
      "from": "https://registry.npmjs.org/chai/-/chai-1.9.1.tgz",
      "resolved": "https://registry.npmjs.org/chai/-/chai-1.9.1.tgz",
      "dependencies": {
        "assertion-error": {
          "version": "1.0.0",
          "from": "https://registry.npmjs.org/assertion-error/-/assertion-error-1.0.0.tgz",
          "resolved": "https://registry.npmjs.org/assertion-error/-/assertion-error-1.0.0.tgz"
        },
        "deep-eql": {
          "version": "0.1.3",
          "from": "https://registry.npmjs.org/deep-eql/-/deep-eql-0.1.3.tgz",
          "resolved": "https://registry.npmjs.org/deep-eql/-/deep-eql-0.1.3.tgz",
          "dependencies": {
            "type-detect": {
              "version": "0.1.1",
              "from": "https://registry.npmjs.org/type-detect/-/type-detect-0.1.1.tgz",
              "resolved": "https://registry.npmjs.org/type-detect/-/type-detect-0.1.1.tgz"
            }
          }
        }
      }
    },
    "grunt": {
      "version": "0.4.2",
      "from": "https://registry.npmjs.org/grunt/-/grunt-0.4.2.tgz",
      "resolved": "https://registry.npmjs.org/grunt/-/grunt-0.4.2.tgz",
      "dependencies": {
        "async": {
          "version": "0.1.22",
          "from": "https://registry.npmjs.org/async/-/async-0.1.22.tgz",
          "resolved": "https://registry.npmjs.org/async/-/async-0.1.22.tgz"
        },
        "coffee-script": {
          "version": "1.3.3",
          "from": "https://registry.npmjs.org/coffee-script/-/coffee-script-1.3.3.tgz",
          "resolved": "https://registry.npmjs.org/coffee-script/-/coffee-script-1.3.3.tgz"
        },
        "colors": {
          "version": "0.6.2",
          "from": "https://registry.npmjs.org/colors/-/colors-0.6.2.tgz",
          "resolved": "https://registry.npmjs.org/colors/-/colors-0.6.2.tgz"
        },
        "dateformat": {
          "version": "1.0.2-1.2.3",
          "from": "https://registry.npmjs.org/dateformat/-/dateformat-1.0.2-1.2.3.tgz",
          "resolved": "https://registry.npmjs.org/dateformat/-/dateformat-1.0.2-1.2.3.tgz"
        },
        "eventemitter2": {
          "version": "0.4.13",
          "from": "https://registry.npmjs.org/eventemitter2/-/eventemitter2-0.4.13.tgz",
          "resolved": "https://registry.npmjs.org/eventemitter2/-/eventemitter2-0.4.13.tgz"
        },
        "findup-sync": {
          "version": "0.1.2",
          "from": "https://registry.npmjs.org/findup-sync/-/findup-sync-0.1.2.tgz",
          "resolved": "https://registry.npmjs.org/findup-sync/-/findup-sync-0.1.2.tgz",
          "dependencies": {
            "lodash": {
              "version": "1.0.1",
              "from": "https://registry.npmjs.org/lodash/-/lodash-1.0.1.tgz",
              "resolved": "https://registry.npmjs.org/lodash/-/lodash-1.0.1.tgz"
            }
          }
        },
        "glob": {
          "version": "3.1.21",
          "from": "https://registry.npmjs.org/glob/-/glob-3.1.21.tgz",
          "resolved": "https://registry.npmjs.org/glob/-/glob-3.1.21.tgz",
          "dependencies": {
            "graceful-fs": {
              "version": "1.2.3",
              "from": "https://registry.npmjs.org/graceful-fs/-/graceful-fs-1.2.3.tgz",
              "resolved": "https://registry.npmjs.org/graceful-fs/-/graceful-fs-1.2.3.tgz"
            },
            "inherits": {
              "version": "1.0.0",
              "from": "https://registry.npmjs.org/inherits/-/inherits-1.0.0.tgz",
              "resolved": "https://registry.npmjs.org/inherits/-/inherits-1.0.0.tgz"
            }
          }
        },
        "hooker": {
          "version": "0.2.3",
          "from": "https://registry.npmjs.org/hooker/-/hooker-0.2.3.tgz",
          "resolved": "https://registry.npmjs.org/hooker/-/hooker-0.2.3.tgz"
        },
        "iconv-lite": {
          "version": "0.2.11",
          "from": "https://registry.npmjs.org/iconv-lite/-/iconv-lite-0.2.11.tgz",
          "resolved": "https://registry.npmjs.org/iconv-lite/-/iconv-lite-0.2.11.tgz"
        },
        "minimatch": {
          "version": "0.2.14",
          "from": "https://registry.npmjs.org/minimatch/-/minimatch-0.2.14.tgz",
          "resolved": "https://registry.npmjs.org/minimatch/-/minimatch-0.2.14.tgz",
          "dependencies": {
            "lru-cache": {
              "version": "2.5.0",
              "from": "https://registry.npmjs.org/lru-cache/-/lru-cache-2.5.0.tgz",
              "resolved": "https://registry.npmjs.org/lru-cache/-/lru-cache-2.5.0.tgz"
            },
            "sigmund": {
              "version": "1.0.0",
              "from": "https://registry.npmjs.org/sigmund/-/sigmund-1.0.0.tgz",
              "resolved": "https://registry.npmjs.org/sigmund/-/sigmund-1.0.0.tgz"
            }
          }
        },
        "nopt": {
          "version": "1.0.10",
          "from": "https://registry.npmjs.org/nopt/-/nopt-1.0.10.tgz",
          "resolved": "https://registry.npmjs.org/nopt/-/nopt-1.0.10.tgz",
          "dependencies": {
            "abbrev": {
              "version": "1.0.4",
              "from": "https://registry.npmjs.org/abbrev/-/abbrev-1.0.4.tgz",
              "resolved": "https://registry.npmjs.org/abbrev/-/abbrev-1.0.4.tgz"
            }
          }
        },
        "rimraf": {
          "version": "2.0.3",
          "from": "https://registry.npmjs.org/rimraf/-/rimraf-2.0.3.tgz",
          "resolved": "https://registry.npmjs.org/rimraf/-/rimraf-2.0.3.tgz",
          "dependencies": {
            "graceful-fs": {
              "version": "1.1.14",
              "from": "https://registry.npmjs.org/graceful-fs/-/graceful-fs-1.1.14.tgz",
              "resolved": "https://registry.npmjs.org/graceful-fs/-/graceful-fs-1.1.14.tgz"
            }
          }
        },
        "lodash": {
          "version": "0.9.2",
          "from": "https://registry.npmjs.org/lodash/-/lodash-0.9.2.tgz",
          "resolved": "https://registry.npmjs.org/lodash/-/lodash-0.9.2.tgz"
        },
        "underscore.string": {
          "version": "2.2.1",
          "from": "https://registry.npmjs.org/underscore.string/-/underscore.string-2.2.1.tgz",
          "resolved": "https://registry.npmjs.org/underscore.string/-/underscore.string-2.2.1.tgz"
        },
        "which": {
          "version": "1.0.5",
          "from": "https://registry.npmjs.org/which/-/which-1.0.5.tgz",
          "resolved": "https://registry.npmjs.org/which/-/which-1.0.5.tgz"
        },
        "js-yaml": {
          "version": "2.0.5",
          "from": "https://registry.npmjs.org/js-yaml/-/js-yaml-2.0.5.tgz",
          "resolved": "https://registry.npmjs.org/js-yaml/-/js-yaml-2.0.5.tgz",
          "dependencies": {
            "argparse": {
              "version": "0.1.15",
              "from": "https://registry.npmjs.org/argparse/-/argparse-0.1.15.tgz",
              "resolved": "https://registry.npmjs.org/argparse/-/argparse-0.1.15.tgz",
              "dependencies": {
                "underscore": {
                  "version": "1.4.4",
                  "from": "https://registry.npmjs.org/underscore/-/underscore-1.4.4.tgz",
                  "resolved": "https://registry.npmjs.org/underscore/-/underscore-1.4.4.tgz"
                },
                "underscore.string": {
                  "version": "2.3.3",
                  "from": "https://registry.npmjs.org/underscore.string/-/underscore.string-2.3.3.tgz",
                  "resolved": "https://registry.npmjs.org/underscore.string/-/underscore.string-2.3.3.tgz"
                }
              }
            },
            "esprima": {
              "version": "1.0.4",
              "from": "https://registry.npmjs.org/esprima/-/esprima-1.0.4.tgz",
              "resolved": "https://registry.npmjs.org/esprima/-/esprima-1.0.4.tgz"
            }
          }
        },
        "exit": {
          "version": "0.1.2",
          "from": "https://registry.npmjs.org/exit/-/exit-0.1.2.tgz",
          "resolved": "https://registry.npmjs.org/exit/-/exit-0.1.2.tgz"
        },
        "getobject": {
          "version": "0.1.0",
          "from": "https://registry.npmjs.org/getobject/-/getobject-0.1.0.tgz",
          "resolved": "https://registry.npmjs.org/getobject/-/getobject-0.1.0.tgz"
        }
      }
    },
    "grunt-contrib-uglify": {
      "version": "0.4.0",
      "from": "https://registry.npmjs.org/grunt-contrib-uglify/-/grunt-contrib-uglify-0.4.0.tgz",
      "resolved": "https://registry.npmjs.org/grunt-contrib-uglify/-/grunt-contrib-uglify-0.4.0.tgz",
      "dependencies": {
        "chalk": {
          "version": "0.4.0",
          "from": "https://registry.npmjs.org/chalk/-/chalk-0.4.0.tgz",
          "resolved": "https://registry.npmjs.org/chalk/-/chalk-0.4.0.tgz",
          "dependencies": {
            "has-color": {
              "version": "0.1.4",
              "from": "https://registry.npmjs.org/has-color/-/has-color-0.1.4.tgz",
              "resolved": "https://registry.npmjs.org/has-color/-/has-color-0.1.4.tgz"
            },
            "ansi-styles": {
              "version": "1.0.0",
              "from": "https://registry.npmjs.org/ansi-styles/-/ansi-styles-1.0.0.tgz",
              "resolved": "https://registry.npmjs.org/ansi-styles/-/ansi-styles-1.0.0.tgz"
            },
            "strip-ansi": {
              "version": "0.1.1",
              "from": "https://registry.npmjs.org/strip-ansi/-/strip-ansi-0.1.1.tgz",
              "resolved": "https://registry.npmjs.org/strip-ansi/-/strip-ansi-0.1.1.tgz"
            }
          }
        },
        "maxmin": {
          "version": "0.1.0",
          "from": "https://registry.npmjs.org/maxmin/-/maxmin-0.1.0.tgz",
          "resolved": "https://registry.npmjs.org/maxmin/-/maxmin-0.1.0.tgz",
          "dependencies": {
            "gzip-size": {
              "version": "0.1.0",
              "from": "https://registry.npmjs.org/gzip-size/-/gzip-size-0.1.0.tgz",
              "resolved": "https://registry.npmjs.org/gzip-size/-/gzip-size-0.1.0.tgz",
              "dependencies": {
                "concat-stream": {
                  "version": "1.4.3",
                  "from": "https://registry.npmjs.org/concat-stream/-/concat-stream-1.4.3.tgz",
                  "resolved": "https://registry.npmjs.org/concat-stream/-/concat-stream-1.4.3.tgz",
                  "dependencies": {
                    "inherits": {
                      "version": "2.0.1",
                      "from": "https://registry.npmjs.org/inherits/-/inherits-2.0.1.tgz",
                      "resolved": "https://registry.npmjs.org/inherits/-/inherits-2.0.1.tgz"
                    },
                    "typedarray": {
                      "version": "0.0.5",
                      "from": "https://registry.npmjs.org/typedarray/-/typedarray-0.0.5.tgz",
                      "resolved": "https://registry.npmjs.org/typedarray/-/typedarray-0.0.5.tgz"
                    },
                    "readable-stream": {
                      "version": "1.1.11",
                      "from": "https://registry.npmjs.org/readable-stream/-/readable-stream-1.1.11.tgz",
                      "resolved": "https://registry.npmjs.org/readable-stream/-/readable-stream-1.1.11.tgz",
                      "dependencies": {
                        "core-util-is": {
                          "version": "1.0.1",
                          "from": "https://registry.npmjs.org/core-util-is/-/core-util-is-1.0.1.tgz",
                          "resolved": "https://registry.npmjs.org/core-util-is/-/core-util-is-1.0.1.tgz"
                        },
                        "string_decoder": {
                          "version": "0.10.25-1",
                          "from": "https://registry.npmjs.org/string_decoder/-/string_decoder-0.10.25-1.tgz",
                          "resolved": "https://registry.npmjs.org/string_decoder/-/string_decoder-0.10.25-1.tgz"
                        },
                        "debuglog": {
                          "version": "0.0.2",
                          "from": "https://registry.npmjs.org/debuglog/-/debuglog-0.0.2.tgz",
                          "resolved": "https://registry.npmjs.org/debuglog/-/debuglog-0.0.2.tgz"
                        }
                      }
                    }
                  }
                },
                "zlib-browserify": {
                  "version": "0.0.3",
                  "from": "https://registry.npmjs.org/zlib-browserify/-/zlib-browserify-0.0.3.tgz",
                  "resolved": "https://registry.npmjs.org/zlib-browserify/-/zlib-browserify-0.0.3.tgz",
                  "dependencies": {
                    "tape": {
                      "version": "0.2.2",
                      "from": "https://registry.npmjs.org/tape/-/tape-0.2.2.tgz",
                      "resolved": "https://registry.npmjs.org/tape/-/tape-0.2.2.tgz",
                      "dependencies": {
                        "jsonify": {
                          "version": "0.0.0",
                          "from": "https://registry.npmjs.org/jsonify/-/jsonify-0.0.0.tgz",
                          "resolved": "https://registry.npmjs.org/jsonify/-/jsonify-0.0.0.tgz"
                        },
                        "deep-equal": {
                          "version": "0.0.0",
                          "from": "https://registry.npmjs.org/deep-equal/-/deep-equal-0.0.0.tgz",
                          "resolved": "https://registry.npmjs.org/deep-equal/-/deep-equal-0.0.0.tgz"
                        },
                        "defined": {
                          "version": "0.0.0",
                          "from": "https://registry.npmjs.org/defined/-/defined-0.0.0.tgz",
                          "resolved": "https://registry.npmjs.org/defined/-/defined-0.0.0.tgz"
                        }
                      }
                    }
                  }
                }
              }
            },
            "pretty-bytes": {
              "version": "0.1.0",
              "from": "https://registry.npmjs.org/pretty-bytes/-/pretty-bytes-0.1.0.tgz",
              "resolved": "https://registry.npmjs.org/pretty-bytes/-/pretty-bytes-0.1.0.tgz"
            }
          }
        }
      }
    },
    "grunt-contrib-watch": {
      "version": "0.6.1",
      "from": "https://registry.npmjs.org/grunt-contrib-watch/-/grunt-contrib-watch-0.6.1.tgz",
      "resolved": "https://registry.npmjs.org/grunt-contrib-watch/-/grunt-contrib-watch-0.6.1.tgz",
      "dependencies": {
        "gaze": {
          "version": "0.5.1",
          "from": "https://registry.npmjs.org/gaze/-/gaze-0.5.1.tgz",
          "resolved": "https://registry.npmjs.org/gaze/-/gaze-0.5.1.tgz",
          "dependencies": {
            "globule": {
              "version": "0.1.0",
              "from": "https://registry.npmjs.org/globule/-/globule-0.1.0.tgz",
              "resolved": "https://registry.npmjs.org/globule/-/globule-0.1.0.tgz",
              "dependencies": {
                "lodash": {
                  "version": "1.0.1",
                  "from": "https://registry.npmjs.org/lodash/-/lodash-1.0.1.tgz",
                  "resolved": "https://registry.npmjs.org/lodash/-/lodash-1.0.1.tgz"
                },
                "glob": {
                  "version": "3.1.21",
                  "from": "https://registry.npmjs.org/glob/-/glob-3.1.21.tgz",
                  "resolved": "https://registry.npmjs.org/glob/-/glob-3.1.21.tgz",
                  "dependencies": {
                    "graceful-fs": {
                      "version": "1.2.3",
                      "from": "https://registry.npmjs.org/graceful-fs/-/graceful-fs-1.2.3.tgz",
                      "resolved": "https://registry.npmjs.org/graceful-fs/-/graceful-fs-1.2.3.tgz"
                    },
                    "inherits": {
                      "version": "1.0.0",
                      "from": "https://registry.npmjs.org/inherits/-/inherits-1.0.0.tgz",
                      "resolved": "https://registry.npmjs.org/inherits/-/inherits-1.0.0.tgz"
                    }
                  }
                },
                "minimatch": {
                  "version": "0.2.14",
                  "from": "https://registry.npmjs.org/minimatch/-/minimatch-0.2.14.tgz",
                  "resolved": "https://registry.npmjs.org/minimatch/-/minimatch-0.2.14.tgz",
                  "dependencies": {
                    "lru-cache": {
                      "version": "2.5.0",
                      "from": "https://registry.npmjs.org/lru-cache/-/lru-cache-2.5.0.tgz",
                      "resolved": "https://registry.npmjs.org/lru-cache/-/lru-cache-2.5.0.tgz"
                    },
                    "sigmund": {
                      "version": "1.0.0",
                      "from": "https://registry.npmjs.org/sigmund/-/sigmund-1.0.0.tgz",
                      "resolved": "https://registry.npmjs.org/sigmund/-/sigmund-1.0.0.tgz"
                    }
                  }
                }
              }
            }
          }
        },
        "tiny-lr-fork": {
          "version": "0.0.5",
          "from": "https://registry.npmjs.org/tiny-lr-fork/-/tiny-lr-fork-0.0.5.tgz",
          "resolved": "https://registry.npmjs.org/tiny-lr-fork/-/tiny-lr-fork-0.0.5.tgz",
          "dependencies": {
            "qs": {
              "version": "0.5.6",
              "from": "https://registry.npmjs.org/qs/-/qs-0.5.6.tgz",
              "resolved": "https://registry.npmjs.org/qs/-/qs-0.5.6.tgz"
            },
            "faye-websocket": {
              "version": "0.4.4",
              "from": "https://registry.npmjs.org/faye-websocket/-/faye-websocket-0.4.4.tgz",
              "resolved": "https://registry.npmjs.org/faye-websocket/-/faye-websocket-0.4.4.tgz"
            },
            "noptify": {
              "version": "0.0.3",
              "from": "https://registry.npmjs.org/noptify/-/noptify-0.0.3.tgz",
              "resolved": "https://registry.npmjs.org/noptify/-/noptify-0.0.3.tgz",
              "dependencies": {
                "nopt": {
                  "version": "2.0.0",
                  "from": "https://registry.npmjs.org/nopt/-/nopt-2.0.0.tgz",
                  "resolved": "https://registry.npmjs.org/nopt/-/nopt-2.0.0.tgz",
                  "dependencies": {
                    "abbrev": {
                      "version": "1.0.5",
                      "from": "https://registry.npmjs.org/abbrev/-/abbrev-1.0.5.tgz",
                      "resolved": "https://registry.npmjs.org/abbrev/-/abbrev-1.0.5.tgz"
                    }
                  }
                }
              }
            },
            "debug": {
              "version": "0.7.4",
              "from": "https://registry.npmjs.org/debug/-/debug-0.7.4.tgz",
              "resolved": "https://registry.npmjs.org/debug/-/debug-0.7.4.tgz"
            }
          }
        },
        "lodash": {
          "version": "2.4.1",
          "from": "https://registry.npmjs.org/lodash/-/lodash-2.4.1.tgz",
          "resolved": "https://registry.npmjs.org/lodash/-/lodash-2.4.1.tgz"
        },
        "async": {
          "version": "0.2.10",
          "from": "https://registry.npmjs.org/async/-/async-0.2.10.tgz",
          "resolved": "https://registry.npmjs.org/async/-/async-0.2.10.tgz"
        }
      }
    },
    "grunt-env": {
      "version": "0.4.1",
      "from": "https://registry.npmjs.org/grunt-env/-/grunt-env-0.4.1.tgz",
      "resolved": "https://registry.npmjs.org/grunt-env/-/grunt-env-0.4.1.tgz",
      "dependencies": {
        "ini": {
          "version": "1.1.0",
          "from": "https://registry.npmjs.org/ini/-/ini-1.1.0.tgz",
          "resolved": "https://registry.npmjs.org/ini/-/ini-1.1.0.tgz"
        },
        "lodash": {
          "version": "2.4.1",
          "from": "https://registry.npmjs.org/lodash/-/lodash-2.4.1.tgz",
          "resolved": "https://registry.npmjs.org/lodash/-/lodash-2.4.1.tgz"
        }
      }
    },
    "grunt-karma": {
      "version": "0.8.3",
      "from": "https://registry.npmjs.org/grunt-karma/-/grunt-karma-0.8.3.tgz",
      "resolved": "https://registry.npmjs.org/grunt-karma/-/grunt-karma-0.8.3.tgz",
      "dependencies": {
        "lodash": {
          "version": "2.4.1",
          "from": "https://registry.npmjs.org/lodash/-/lodash-2.4.1.tgz",
          "resolved": "https://registry.npmjs.org/lodash/-/lodash-2.4.1.tgz"
        }
      }
    },
    "grunt-mocha-test": {
      "version": "0.10.2",
      "from": "https://registry.npmjs.org/grunt-mocha-test/-/grunt-mocha-test-0.10.2.tgz",
      "resolved": "https://registry.npmjs.org/grunt-mocha-test/-/grunt-mocha-test-0.10.2.tgz",
      "dependencies": {
        "mocha": {
          "version": "1.18.2",
          "from": "https://registry.npmjs.org/mocha/-/mocha-1.18.2.tgz",
          "resolved": "https://registry.npmjs.org/mocha/-/mocha-1.18.2.tgz",
          "dependencies": {
            "commander": {
              "version": "2.0.0",
              "from": "https://registry.npmjs.org/commander/-/commander-2.0.0.tgz",
              "resolved": "https://registry.npmjs.org/commander/-/commander-2.0.0.tgz"
            },
            "growl": {
              "version": "1.7.0",
              "from": "https://registry.npmjs.org/growl/-/growl-1.7.0.tgz",
              "resolved": "https://registry.npmjs.org/growl/-/growl-1.7.0.tgz"
            },
            "jade": {
              "version": "0.26.3",
              "from": "https://registry.npmjs.org/jade/-/jade-0.26.3.tgz",
              "resolved": "https://registry.npmjs.org/jade/-/jade-0.26.3.tgz",
              "dependencies": {
                "commander": {
                  "version": "0.6.1",
                  "from": "https://registry.npmjs.org/commander/-/commander-0.6.1.tgz",
                  "resolved": "https://registry.npmjs.org/commander/-/commander-0.6.1.tgz"
                },
                "mkdirp": {
                  "version": "0.3.0",
                  "from": "https://registry.npmjs.org/mkdirp/-/mkdirp-0.3.0.tgz",
                  "resolved": "https://registry.npmjs.org/mkdirp/-/mkdirp-0.3.0.tgz"
                }
              }
            },
            "diff": {
              "version": "1.0.7",
              "from": "https://registry.npmjs.org/diff/-/diff-1.0.7.tgz",
              "resolved": "https://registry.npmjs.org/diff/-/diff-1.0.7.tgz"
            },
            "debug": {
              "version": "1.0.2",
              "from": "https://registry.npmjs.org/debug/-/debug-1.0.2.tgz",
              "resolved": "https://registry.npmjs.org/debug/-/debug-1.0.2.tgz",
              "dependencies": {
                "ms": {
                  "version": "0.6.2",
                  "from": "https://registry.npmjs.org/ms/-/ms-0.6.2.tgz",
                  "resolved": "https://registry.npmjs.org/ms/-/ms-0.6.2.tgz"
                }
              }
            },
            "mkdirp": {
              "version": "0.3.5",
              "from": "https://registry.npmjs.org/mkdirp/-/mkdirp-0.3.5.tgz",
              "resolved": "https://registry.npmjs.org/mkdirp/-/mkdirp-0.3.5.tgz"
            },
            "glob": {
              "version": "3.2.3",
              "from": "https://registry.npmjs.org/glob/-/glob-3.2.3.tgz",
              "resolved": "https://registry.npmjs.org/glob/-/glob-3.2.3.tgz",
              "dependencies": {
                "minimatch": {
                  "version": "0.2.14",
                  "from": "https://registry.npmjs.org/minimatch/-/minimatch-0.2.14.tgz",
                  "resolved": "https://registry.npmjs.org/minimatch/-/minimatch-0.2.14.tgz",
                  "dependencies": {
                    "lru-cache": {
                      "version": "2.5.0",
                      "from": "https://registry.npmjs.org/lru-cache/-/lru-cache-2.5.0.tgz",
                      "resolved": "https://registry.npmjs.org/lru-cache/-/lru-cache-2.5.0.tgz"
                    },
                    "sigmund": {
                      "version": "1.0.0",
                      "from": "https://registry.npmjs.org/sigmund/-/sigmund-1.0.0.tgz",
                      "resolved": "https://registry.npmjs.org/sigmund/-/sigmund-1.0.0.tgz"
                    }
                  }
                },
                "graceful-fs": {
                  "version": "2.0.3",
                  "from": "https://registry.npmjs.org/graceful-fs/-/graceful-fs-2.0.3.tgz",
                  "resolved": "https://registry.npmjs.org/graceful-fs/-/graceful-fs-2.0.3.tgz"
                },
                "inherits": {
                  "version": "2.0.1",
                  "from": "https://registry.npmjs.org/inherits/-/inherits-2.0.1.tgz",
                  "resolved": "https://registry.npmjs.org/inherits/-/inherits-2.0.1.tgz"
                }
              }
            }
          }
        },
        "hooker": {
          "version": "0.2.3",
          "from": "https://registry.npmjs.org/hooker/-/hooker-0.2.3.tgz",
          "resolved": "https://registry.npmjs.org/hooker/-/hooker-0.2.3.tgz"
        },
        "fs-extra": {
          "version": "0.8.1",
          "from": "https://registry.npmjs.org/fs-extra/-/fs-extra-0.8.1.tgz",
          "resolved": "https://registry.npmjs.org/fs-extra/-/fs-extra-0.8.1.tgz",
          "dependencies": {
            "ncp": {
              "version": "0.4.2",
              "from": "https://registry.npmjs.org/ncp/-/ncp-0.4.2.tgz",
              "resolved": "https://registry.npmjs.org/ncp/-/ncp-0.4.2.tgz"
            },
            "mkdirp": {
              "version": "0.3.5",
              "from": "https://registry.npmjs.org/mkdirp/-/mkdirp-0.3.5.tgz",
              "resolved": "https://registry.npmjs.org/mkdirp/-/mkdirp-0.3.5.tgz"
            },
            "jsonfile": {
              "version": "1.1.1",
              "from": "https://registry.npmjs.org/jsonfile/-/jsonfile-1.1.1.tgz",
              "resolved": "https://registry.npmjs.org/jsonfile/-/jsonfile-1.1.1.tgz"
            },
            "rimraf": {
              "version": "2.2.8",
              "from": "https://registry.npmjs.org/rimraf/-/rimraf-2.2.8.tgz",
              "resolved": "https://registry.npmjs.org/rimraf/-/rimraf-2.2.8.tgz"
            }
          }
        }
      }
    },
    "grunt-stratos": {
      "version": "1.4.1",
      "from": "git+https://stash.digium.com/stash/scm/stratos/grunt-stratos.git",
      "resolved": "git+https://stash.digium.com/stash/scm/stratos/grunt-stratos.git#528c1a697cda202dd823339efbb48efd9cc2bf2d"
    },
    "grunt-webpack": {
      "version": "1.0.7",
      "from": "https://registry.npmjs.org/grunt-webpack/-/grunt-webpack-1.0.7.tgz",
      "resolved": "https://registry.npmjs.org/grunt-webpack/-/grunt-webpack-1.0.7.tgz",
      "dependencies": {
        "lodash": {
          "version": "1.2.1",
          "from": "https://registry.npmjs.org/lodash/-/lodash-1.2.1.tgz",
          "resolved": "https://registry.npmjs.org/lodash/-/lodash-1.2.1.tgz"
        }
      }
    },
    "jsdoc": {
      "version": "3.3.0-alpha9",
      "from": "https://registry.npmjs.org/jsdoc/-/jsdoc-3.3.0-alpha9.tgz",
      "resolved": "https://registry.npmjs.org/jsdoc/-/jsdoc-3.3.0-alpha9.tgz",
      "dependencies": {
        "async": {
          "version": "0.1.22",
          "from": "https://registry.npmjs.org/async/-/async-0.1.22.tgz",
          "resolved": "https://registry.npmjs.org/async/-/async-0.1.22.tgz"
        },
        "catharsis": {
          "version": "0.8.2",
          "from": "https://registry.npmjs.org/catharsis/-/catharsis-0.8.2.tgz",
          "resolved": "https://registry.npmjs.org/catharsis/-/catharsis-0.8.2.tgz",
          "dependencies": {
            "underscore-contrib": {
              "version": "0.3.0",
              "from": "https://registry.npmjs.org/underscore-contrib/-/underscore-contrib-0.3.0.tgz",
              "resolved": "https://registry.npmjs.org/underscore-contrib/-/underscore-contrib-0.3.0.tgz"
            }
          }
        },
        "esprima": {
          "version": "1.1.0-dev-harmony",
          "from": "https://github.com/ariya/esprima/tarball/49a2eccb243f29bd653b11e9419241a9d726af7c",
          "resolved": "https://github.com/ariya/esprima/tarball/49a2eccb243f29bd653b11e9419241a9d726af7c"
        },
        "js2xmlparser": {
          "version": "0.1.3",
          "from": "https://registry.npmjs.org/js2xmlparser/-/js2xmlparser-0.1.3.tgz",
          "resolved": "https://registry.npmjs.org/js2xmlparser/-/js2xmlparser-0.1.3.tgz"
        },
        "marked": {
          "version": "0.3.2",
          "from": "https://registry.npmjs.org/marked/-/marked-0.3.2.tgz",
          "resolved": "https://registry.npmjs.org/marked/-/marked-0.3.2.tgz"
        },
        "requizzle": {
          "version": "0.2.0",
          "from": "https://registry.npmjs.org/requizzle/-/requizzle-0.2.0.tgz",
          "resolved": "https://registry.npmjs.org/requizzle/-/requizzle-0.2.0.tgz"
        },
        "strip-json-comments": {
          "version": "0.1.3",
          "from": "https://registry.npmjs.org/strip-json-comments/-/strip-json-comments-0.1.3.tgz",
          "resolved": "https://registry.npmjs.org/strip-json-comments/-/strip-json-comments-0.1.3.tgz"
        },
        "taffydb": {
          "version": "2.6.2",
          "from": "https://github.com/hegemonic/taffydb/tarball/master",
          "resolved": "https://github.com/hegemonic/taffydb/tarball/master"
        },
        "underscore": {
          "version": "1.6.0",
          "from": "https://registry.npmjs.org/underscore/-/underscore-1.6.0.tgz",
          "resolved": "https://registry.npmjs.org/underscore/-/underscore-1.6.0.tgz"
        },
        "wrench": {
          "version": "1.3.9",
          "from": "https://registry.npmjs.org/wrench/-/wrench-1.3.9.tgz",
          "resolved": "https://registry.npmjs.org/wrench/-/wrench-1.3.9.tgz"
        }
      }
    },
    "jshint": {
      "version": "2.5.2",
      "from": "https://registry.npmjs.org/jshint/-/jshint-2.5.2.tgz",
      "resolved": "https://registry.npmjs.org/jshint/-/jshint-2.5.2.tgz",
      "dependencies": {
        "shelljs": {
          "version": "0.3.0",
          "from": "https://registry.npmjs.org/shelljs/-/shelljs-0.3.0.tgz",
          "resolved": "https://registry.npmjs.org/shelljs/-/shelljs-0.3.0.tgz"
        },
        "underscore": {
          "version": "1.6.0",
          "from": "https://registry.npmjs.org/underscore/-/underscore-1.6.0.tgz",
          "resolved": "https://registry.npmjs.org/underscore/-/underscore-1.6.0.tgz"
        },
        "cli": {
          "version": "0.6.3",
          "from": "https://registry.npmjs.org/cli/-/cli-0.6.3.tgz",
          "resolved": "https://registry.npmjs.org/cli/-/cli-0.6.3.tgz",
          "dependencies": {
            "glob": {
              "version": "3.2.11",
              "from": "https://registry.npmjs.org/glob/-/glob-3.2.11.tgz",
              "resolved": "https://registry.npmjs.org/glob/-/glob-3.2.11.tgz",
              "dependencies": {
                "inherits": {
                  "version": "2.0.1",
                  "from": "https://registry.npmjs.org/inherits/-/inherits-2.0.1.tgz",
                  "resolved": "https://registry.npmjs.org/inherits/-/inherits-2.0.1.tgz"
                }
              }
            }
          }
        },
        "minimatch": {
          "version": "0.3.0",
          "from": "https://registry.npmjs.org/minimatch/-/minimatch-0.3.0.tgz",
          "resolved": "https://registry.npmjs.org/minimatch/-/minimatch-0.3.0.tgz",
          "dependencies": {
            "lru-cache": {
              "version": "2.5.0",
              "from": "https://registry.npmjs.org/lru-cache/-/lru-cache-2.5.0.tgz",
              "resolved": "https://registry.npmjs.org/lru-cache/-/lru-cache-2.5.0.tgz"
            },
            "sigmund": {
              "version": "1.0.0",
              "from": "https://registry.npmjs.org/sigmund/-/sigmund-1.0.0.tgz",
              "resolved": "https://registry.npmjs.org/sigmund/-/sigmund-1.0.0.tgz"
            }
          }
        },
        "htmlparser2": {
          "version": "3.7.2",
          "from": "https://registry.npmjs.org/htmlparser2/-/htmlparser2-3.7.2.tgz",
          "resolved": "https://registry.npmjs.org/htmlparser2/-/htmlparser2-3.7.2.tgz",
          "dependencies": {
            "domhandler": {
              "version": "2.2.0",
              "from": "https://registry.npmjs.org/domhandler/-/domhandler-2.2.0.tgz",
              "resolved": "https://registry.npmjs.org/domhandler/-/domhandler-2.2.0.tgz"
            },
            "domutils": {
              "version": "1.5.0",
              "from": "https://registry.npmjs.org/domutils/-/domutils-1.5.0.tgz",
              "resolved": "https://registry.npmjs.org/domutils/-/domutils-1.5.0.tgz"
            },
            "domelementtype": {
              "version": "1.1.1",
              "from": "https://registry.npmjs.org/domelementtype/-/domelementtype-1.1.1.tgz",
              "resolved": "https://registry.npmjs.org/domelementtype/-/domelementtype-1.1.1.tgz"
            },
            "readable-stream": {
              "version": "1.1.13-1",
              "from": "https://registry.npmjs.org/readable-stream/-/readable-stream-1.1.13-1.tgz",
              "resolved": "https://registry.npmjs.org/readable-stream/-/readable-stream-1.1.13-1.tgz",
              "dependencies": {
                "core-util-is": {
                  "version": "1.0.1",
                  "from": "https://registry.npmjs.org/core-util-is/-/core-util-is-1.0.1.tgz",
                  "resolved": "https://registry.npmjs.org/core-util-is/-/core-util-is-1.0.1.tgz"
                },
                "isarray": {
                  "version": "0.0.1",
                  "from": "https://registry.npmjs.org/isarray/-/isarray-0.0.1.tgz",
                  "resolved": "https://registry.npmjs.org/isarray/-/isarray-0.0.1.tgz"
                },
                "string_decoder": {
                  "version": "0.10.25-1",
                  "from": "https://registry.npmjs.org/string_decoder/-/string_decoder-0.10.25-1.tgz",
                  "resolved": "https://registry.npmjs.org/string_decoder/-/string_decoder-0.10.25-1.tgz"
                },
                "inherits": {
                  "version": "2.0.1",
                  "from": "https://registry.npmjs.org/inherits/-/inherits-2.0.1.tgz",
                  "resolved": "https://registry.npmjs.org/inherits/-/inherits-2.0.1.tgz"
                }
              }
            },
            "entities": {
              "version": "1.0.0",
              "from": "https://registry.npmjs.org/entities/-/entities-1.0.0.tgz",
              "resolved": "https://registry.npmjs.org/entities/-/entities-1.0.0.tgz"
            }
          }
        },
        "console-browserify": {
          "version": "1.1.0",
          "from": "https://registry.npmjs.org/console-browserify/-/console-browserify-1.1.0.tgz",
          "resolved": "https://registry.npmjs.org/console-browserify/-/console-browserify-1.1.0.tgz",
          "dependencies": {
            "date-now": {
              "version": "0.1.4",
              "from": "https://registry.npmjs.org/date-now/-/date-now-0.1.4.tgz",
              "resolved": "https://registry.npmjs.org/date-now/-/date-now-0.1.4.tgz"
            }
          }
        },
        "exit": {
          "version": "0.1.2",
          "from": "https://registry.npmjs.org/exit/-/exit-0.1.2.tgz",
          "resolved": "https://registry.npmjs.org/exit/-/exit-0.1.2.tgz"
        },
        "strip-json-comments": {
          "version": "0.1.3",
          "from": "https://registry.npmjs.org/strip-json-comments/-/strip-json-comments-0.1.3.tgz",
          "resolved": "https://registry.npmjs.org/strip-json-comments/-/strip-json-comments-0.1.3.tgz"
        }
      }
    },
    "karma": {
      "version": "0.12.16",
      "from": "https://registry.npmjs.org/karma/-/karma-0.12.16.tgz",
      "resolved": "https://registry.npmjs.org/karma/-/karma-0.12.16.tgz",
      "dependencies": {
        "di": {
          "version": "0.0.1",
          "from": "https://registry.npmjs.org/di/-/di-0.0.1.tgz",
          "resolved": "https://registry.npmjs.org/di/-/di-0.0.1.tgz"
        },
        "socket.io": {
          "version": "0.9.17",
          "from": "https://registry.npmjs.org/socket.io/-/socket.io-0.9.17.tgz",
          "resolved": "https://registry.npmjs.org/socket.io/-/socket.io-0.9.17.tgz",
          "dependencies": {
            "socket.io-client": {
              "version": "0.9.16",
              "from": "https://registry.npmjs.org/socket.io-client/-/socket.io-client-0.9.16.tgz",
              "resolved": "https://registry.npmjs.org/socket.io-client/-/socket.io-client-0.9.16.tgz",
              "dependencies": {
                "uglify-js": {
                  "version": "1.2.5",
                  "from": "https://registry.npmjs.org/uglify-js/-/uglify-js-1.2.5.tgz",
                  "resolved": "https://registry.npmjs.org/uglify-js/-/uglify-js-1.2.5.tgz"
                },
                "ws": {
                  "version": "0.4.31",
                  "from": "https://registry.npmjs.org/ws/-/ws-0.4.31.tgz",
                  "resolved": "https://registry.npmjs.org/ws/-/ws-0.4.31.tgz",
                  "dependencies": {
                    "commander": {
                      "version": "0.6.1",
                      "from": "https://registry.npmjs.org/commander/-/commander-0.6.1.tgz",
                      "resolved": "https://registry.npmjs.org/commander/-/commander-0.6.1.tgz"
                    },
                    "nan": {
                      "version": "0.3.2",
                      "from": "https://registry.npmjs.org/nan/-/nan-0.3.2.tgz",
                      "resolved": "https://registry.npmjs.org/nan/-/nan-0.3.2.tgz"
                    },
                    "tinycolor": {
                      "version": "0.0.1",
                      "from": "https://registry.npmjs.org/tinycolor/-/tinycolor-0.0.1.tgz",
                      "resolved": "https://registry.npmjs.org/tinycolor/-/tinycolor-0.0.1.tgz"
                    },
                    "options": {
                      "version": "0.0.5",
                      "from": "https://registry.npmjs.org/options/-/options-0.0.5.tgz",
                      "resolved": "https://registry.npmjs.org/options/-/options-0.0.5.tgz"
                    }
                  }
                },
                "xmlhttprequest": {
                  "version": "1.4.2",
                  "from": "https://registry.npmjs.org/xmlhttprequest/-/xmlhttprequest-1.4.2.tgz",
                  "resolved": "https://registry.npmjs.org/xmlhttprequest/-/xmlhttprequest-1.4.2.tgz"
                },
                "active-x-obfuscator": {
                  "version": "0.0.1",
                  "from": "https://registry.npmjs.org/active-x-obfuscator/-/active-x-obfuscator-0.0.1.tgz",
                  "resolved": "https://registry.npmjs.org/active-x-obfuscator/-/active-x-obfuscator-0.0.1.tgz",
                  "dependencies": {
                    "zeparser": {
                      "version": "0.0.5",
                      "from": "https://registry.npmjs.org/zeparser/-/zeparser-0.0.5.tgz",
                      "resolved": "https://registry.npmjs.org/zeparser/-/zeparser-0.0.5.tgz"
                    }
                  }
                }
              }
            },
            "policyfile": {
              "version": "0.0.4",
              "from": "https://registry.npmjs.org/policyfile/-/policyfile-0.0.4.tgz",
              "resolved": "https://registry.npmjs.org/policyfile/-/policyfile-0.0.4.tgz"
            },
            "base64id": {
              "version": "0.1.0",
              "from": "https://registry.npmjs.org/base64id/-/base64id-0.1.0.tgz",
              "resolved": "https://registry.npmjs.org/base64id/-/base64id-0.1.0.tgz"
            },
            "redis": {
              "version": "0.7.3",
              "from": "https://registry.npmjs.org/redis/-/redis-0.7.3.tgz",
              "resolved": "https://registry.npmjs.org/redis/-/redis-0.7.3.tgz"
            }
          }
        },
        "chokidar": {
          "version": "0.8.2",
          "from": "https://registry.npmjs.org/chokidar/-/chokidar-0.8.2.tgz",
          "resolved": "https://registry.npmjs.org/chokidar/-/chokidar-0.8.2.tgz",
          "dependencies": {
            "fsevents": {
              "version": "0.2.0",
              "from": "https://registry.npmjs.org/fsevents/-/fsevents-0.2.0.tgz",
              "resolved": "https://registry.npmjs.org/fsevents/-/fsevents-0.2.0.tgz",
              "dependencies": {
                "nan": {
                  "version": "0.8.0",
                  "from": "https://registry.npmjs.org/nan/-/nan-0.8.0.tgz",
                  "resolved": "https://registry.npmjs.org/nan/-/nan-0.8.0.tgz"
                }
              }
            },
            "recursive-readdir": {
              "version": "0.0.2",
              "from": "https://registry.npmjs.org/recursive-readdir/-/recursive-readdir-0.0.2.tgz",
              "resolved": "https://registry.npmjs.org/recursive-readdir/-/recursive-readdir-0.0.2.tgz"
            }
          }
        },
        "glob": {
          "version": "3.2.11",
          "from": "https://registry.npmjs.org/glob/-/glob-3.2.11.tgz",
          "resolved": "https://registry.npmjs.org/glob/-/glob-3.2.11.tgz",
          "dependencies": {
            "inherits": {
              "version": "2.0.1",
              "from": "https://registry.npmjs.org/inherits/-/inherits-2.0.1.tgz",
              "resolved": "https://registry.npmjs.org/inherits/-/inherits-2.0.1.tgz"
            },
            "minimatch": {
              "version": "0.3.0",
              "from": "https://registry.npmjs.org/minimatch/-/minimatch-0.3.0.tgz",
              "resolved": "https://registry.npmjs.org/minimatch/-/minimatch-0.3.0.tgz",
              "dependencies": {
                "lru-cache": {
                  "version": "2.5.0",
                  "from": "https://registry.npmjs.org/lru-cache/-/lru-cache-2.5.0.tgz",
                  "resolved": "https://registry.npmjs.org/lru-cache/-/lru-cache-2.5.0.tgz"
                },
                "sigmund": {
                  "version": "1.0.0",
                  "from": "https://registry.npmjs.org/sigmund/-/sigmund-1.0.0.tgz",
                  "resolved": "https://registry.npmjs.org/sigmund/-/sigmund-1.0.0.tgz"
                }
              }
            }
          }
        },
        "minimatch": {
          "version": "0.2.14",
          "from": "https://registry.npmjs.org/minimatch/-/minimatch-0.2.14.tgz",
          "resolved": "https://registry.npmjs.org/minimatch/-/minimatch-0.2.14.tgz",
          "dependencies": {
            "lru-cache": {
              "version": "2.5.0",
              "from": "https://registry.npmjs.org/lru-cache/-/lru-cache-2.5.0.tgz",
              "resolved": "https://registry.npmjs.org/lru-cache/-/lru-cache-2.5.0.tgz"
            },
            "sigmund": {
              "version": "1.0.0",
              "from": "https://registry.npmjs.org/sigmund/-/sigmund-1.0.0.tgz",
              "resolved": "https://registry.npmjs.org/sigmund/-/sigmund-1.0.0.tgz"
            }
          }
        },
        "http-proxy": {
          "version": "0.10.4",
          "from": "https://registry.npmjs.org/http-proxy/-/http-proxy-0.10.4.tgz",
          "resolved": "https://registry.npmjs.org/http-proxy/-/http-proxy-0.10.4.tgz",
          "dependencies": {
            "pkginfo": {
              "version": "0.3.0",
              "from": "https://registry.npmjs.org/pkginfo/-/pkginfo-0.3.0.tgz",
              "resolved": "https://registry.npmjs.org/pkginfo/-/pkginfo-0.3.0.tgz"
            },
            "utile": {
              "version": "0.2.1",
              "from": "https://registry.npmjs.org/utile/-/utile-0.2.1.tgz",
              "resolved": "https://registry.npmjs.org/utile/-/utile-0.2.1.tgz",
              "dependencies": {
                "async": {
                  "version": "0.2.10",
                  "from": "https://registry.npmjs.org/async/-/async-0.2.10.tgz",
                  "resolved": "https://registry.npmjs.org/async/-/async-0.2.10.tgz"
                },
                "deep-equal": {
                  "version": "0.2.1",
                  "from": "https://registry.npmjs.org/deep-equal/-/deep-equal-0.2.1.tgz",
                  "resolved": "https://registry.npmjs.org/deep-equal/-/deep-equal-0.2.1.tgz"
                },
                "i": {
                  "version": "0.3.2",
                  "from": "https://registry.npmjs.org/i/-/i-0.3.2.tgz",
                  "resolved": "https://registry.npmjs.org/i/-/i-0.3.2.tgz"
                },
                "mkdirp": {
                  "version": "0.5.0",
                  "from": "https://registry.npmjs.org/mkdirp/-/mkdirp-0.5.0.tgz",
                  "resolved": "https://registry.npmjs.org/mkdirp/-/mkdirp-0.5.0.tgz",
                  "dependencies": {
                    "minimist": {
                      "version": "0.0.8",
                      "from": "https://registry.npmjs.org/minimist/-/minimist-0.0.8.tgz",
                      "resolved": "https://registry.npmjs.org/minimist/-/minimist-0.0.8.tgz"
                    }
                  }
                },
                "ncp": {
                  "version": "0.4.2",
                  "from": "https://registry.npmjs.org/ncp/-/ncp-0.4.2.tgz",
                  "resolved": "https://registry.npmjs.org/ncp/-/ncp-0.4.2.tgz"
                }
              }
            }
          }
        },
        "optimist": {
          "version": "0.6.1",
          "from": "https://registry.npmjs.org/optimist/-/optimist-0.6.1.tgz",
          "resolved": "https://registry.npmjs.org/optimist/-/optimist-0.6.1.tgz",
          "dependencies": {
            "wordwrap": {
              "version": "0.0.2",
              "from": "https://registry.npmjs.org/wordwrap/-/wordwrap-0.0.2.tgz",
              "resolved": "https://registry.npmjs.org/wordwrap/-/wordwrap-0.0.2.tgz"
            },
            "minimist": {
              "version": "0.0.10",
              "from": "https://registry.npmjs.org/minimist/-/minimist-0.0.10.tgz",
              "resolved": "https://registry.npmjs.org/minimist/-/minimist-0.0.10.tgz"
            }
          }
        },
        "rimraf": {
          "version": "2.2.8",
          "from": "https://registry.npmjs.org/rimraf/-/rimraf-2.2.8.tgz",
          "resolved": "https://registry.npmjs.org/rimraf/-/rimraf-2.2.8.tgz"
        },
        "q": {
          "version": "0.9.7",
          "from": "https://registry.npmjs.org/q/-/q-0.9.7.tgz",
          "resolved": "https://registry.npmjs.org/q/-/q-0.9.7.tgz"
        },
        "colors": {
          "version": "0.6.2",
          "from": "https://registry.npmjs.org/colors/-/colors-0.6.2.tgz",
          "resolved": "https://registry.npmjs.org/colors/-/colors-0.6.2.tgz"
        },
        "lodash": {
          "version": "2.4.1",
          "from": "https://registry.npmjs.org/lodash/-/lodash-2.4.1.tgz",
          "resolved": "https://registry.npmjs.org/lodash/-/lodash-2.4.1.tgz"
        },
        "mime": {
          "version": "1.2.11",
          "from": "https://registry.npmjs.org/mime/-/mime-1.2.11.tgz",
          "resolved": "https://registry.npmjs.org/mime/-/mime-1.2.11.tgz"
        },
        "log4js": {
          "version": "0.6.15",
          "from": "https://registry.npmjs.org/log4js/-/log4js-0.6.15.tgz",
          "resolved": "https://registry.npmjs.org/log4js/-/log4js-0.6.15.tgz",
          "dependencies": {
            "async": {
              "version": "0.1.15",
              "from": "https://registry.npmjs.org/async/-/async-0.1.15.tgz",
              "resolved": "https://registry.npmjs.org/async/-/async-0.1.15.tgz"
            },
            "semver": {
              "version": "1.1.4",
              "from": "https://registry.npmjs.org/semver/-/semver-1.1.4.tgz",
              "resolved": "https://registry.npmjs.org/semver/-/semver-1.1.4.tgz"
            },
            "readable-stream": {
              "version": "1.0.27-1",
              "from": "https://registry.npmjs.org/readable-stream/-/readable-stream-1.0.27-1.tgz",
              "resolved": "https://registry.npmjs.org/readable-stream/-/readable-stream-1.0.27-1.tgz",
              "dependencies": {
                "core-util-is": {
                  "version": "1.0.1",
                  "from": "https://registry.npmjs.org/core-util-is/-/core-util-is-1.0.1.tgz",
                  "resolved": "https://registry.npmjs.org/core-util-is/-/core-util-is-1.0.1.tgz"
                },
                "isarray": {
                  "version": "0.0.1",
                  "from": "https://registry.npmjs.org/isarray/-/isarray-0.0.1.tgz",
                  "resolved": "https://registry.npmjs.org/isarray/-/isarray-0.0.1.tgz"
                },
                "string_decoder": {
                  "version": "0.10.25-1",
                  "from": "https://registry.npmjs.org/string_decoder/-/string_decoder-0.10.25-1.tgz",
                  "resolved": "https://registry.npmjs.org/string_decoder/-/string_decoder-0.10.25-1.tgz"
                },
                "inherits": {
                  "version": "2.0.1",
                  "from": "https://registry.npmjs.org/inherits/-/inherits-2.0.1.tgz",
                  "resolved": "https://registry.npmjs.org/inherits/-/inherits-2.0.1.tgz"
                }
              }
            }
          }
        },
        "useragent": {
          "version": "2.0.9",
          "from": "https://registry.npmjs.org/useragent/-/useragent-2.0.9.tgz",
          "resolved": "https://registry.npmjs.org/useragent/-/useragent-2.0.9.tgz",
          "dependencies": {
            "lru-cache": {
              "version": "2.2.4",
              "from": "https://registry.npmjs.org/lru-cache/-/lru-cache-2.2.4.tgz",
              "resolved": "https://registry.npmjs.org/lru-cache/-/lru-cache-2.2.4.tgz"
            }
          }
        },
        "graceful-fs": {
          "version": "2.0.3",
          "from": "https://registry.npmjs.org/graceful-fs/-/graceful-fs-2.0.3.tgz",
          "resolved": "https://registry.npmjs.org/graceful-fs/-/graceful-fs-2.0.3.tgz"
        },
        "connect": {
          "version": "2.12.0",
          "from": "https://registry.npmjs.org/connect/-/connect-2.12.0.tgz",
          "resolved": "https://registry.npmjs.org/connect/-/connect-2.12.0.tgz",
          "dependencies": {
            "batch": {
              "version": "0.5.0",
              "from": "https://registry.npmjs.org/batch/-/batch-0.5.0.tgz",
              "resolved": "https://registry.npmjs.org/batch/-/batch-0.5.0.tgz"
            },
            "qs": {
              "version": "0.6.6",
              "from": "https://registry.npmjs.org/qs/-/qs-0.6.6.tgz",
              "resolved": "https://registry.npmjs.org/qs/-/qs-0.6.6.tgz"
            },
            "cookie-signature": {
              "version": "1.0.1",
              "from": "https://registry.npmjs.org/cookie-signature/-/cookie-signature-1.0.1.tgz",
              "resolved": "https://registry.npmjs.org/cookie-signature/-/cookie-signature-1.0.1.tgz"
            },
            "buffer-crc32": {
              "version": "0.2.1",
              "from": "https://registry.npmjs.org/buffer-crc32/-/buffer-crc32-0.2.1.tgz",
              "resolved": "https://registry.npmjs.org/buffer-crc32/-/buffer-crc32-0.2.1.tgz"
            },
            "cookie": {
              "version": "0.1.0",
              "from": "https://registry.npmjs.org/cookie/-/cookie-0.1.0.tgz",
              "resolved": "https://registry.npmjs.org/cookie/-/cookie-0.1.0.tgz"
            },
            "send": {
              "version": "0.1.4",
              "from": "https://registry.npmjs.org/send/-/send-0.1.4.tgz",
              "resolved": "https://registry.npmjs.org/send/-/send-0.1.4.tgz",
              "dependencies": {
                "range-parser": {
                  "version": "0.0.4",
                  "from": "https://registry.npmjs.org/range-parser/-/range-parser-0.0.4.tgz",
                  "resolved": "https://registry.npmjs.org/range-parser/-/range-parser-0.0.4.tgz"
                }
              }
            },
            "bytes": {
              "version": "0.2.1",
              "from": "https://registry.npmjs.org/bytes/-/bytes-0.2.1.tgz",
              "resolved": "https://registry.npmjs.org/bytes/-/bytes-0.2.1.tgz"
            },
            "fresh": {
              "version": "0.2.0",
              "from": "https://registry.npmjs.org/fresh/-/fresh-0.2.0.tgz",
              "resolved": "https://registry.npmjs.org/fresh/-/fresh-0.2.0.tgz"
            },
            "pause": {
              "version": "0.0.1",
              "from": "https://registry.npmjs.org/pause/-/pause-0.0.1.tgz",
              "resolved": "https://registry.npmjs.org/pause/-/pause-0.0.1.tgz"
            },
            "uid2": {
              "version": "0.0.3",
              "from": "https://registry.npmjs.org/uid2/-/uid2-0.0.3.tgz",
              "resolved": "https://registry.npmjs.org/uid2/-/uid2-0.0.3.tgz"
            },
            "debug": {
              "version": "0.8.1",
              "from": "https://registry.npmjs.org/debug/-/debug-0.8.1.tgz",
              "resolved": "https://registry.npmjs.org/debug/-/debug-0.8.1.tgz"
            },
            "methods": {
              "version": "0.1.0",
              "from": "https://registry.npmjs.org/methods/-/methods-0.1.0.tgz",
              "resolved": "https://registry.npmjs.org/methods/-/methods-0.1.0.tgz"
            },
            "raw-body": {
              "version": "1.1.2",
              "from": "https://registry.npmjs.org/raw-body/-/raw-body-1.1.2.tgz",
              "resolved": "https://registry.npmjs.org/raw-body/-/raw-body-1.1.2.tgz"
            },
            "negotiator": {
              "version": "0.3.0",
              "from": "https://registry.npmjs.org/negotiator/-/negotiator-0.3.0.tgz",
              "resolved": "https://registry.npmjs.org/negotiator/-/negotiator-0.3.0.tgz"
            },
            "multiparty": {
              "version": "2.2.0",
              "from": "https://registry.npmjs.org/multiparty/-/multiparty-2.2.0.tgz",
              "resolved": "https://registry.npmjs.org/multiparty/-/multiparty-2.2.0.tgz",
              "dependencies": {
                "readable-stream": {
                  "version": "1.1.13-1",
                  "from": "https://registry.npmjs.org/readable-stream/-/readable-stream-1.1.13-1.tgz",
                  "resolved": "https://registry.npmjs.org/readable-stream/-/readable-stream-1.1.13-1.tgz",
                  "dependencies": {
                    "core-util-is": {
                      "version": "1.0.1",
                      "from": "https://registry.npmjs.org/core-util-is/-/core-util-is-1.0.1.tgz",
                      "resolved": "https://registry.npmjs.org/core-util-is/-/core-util-is-1.0.1.tgz"
                    },
                    "isarray": {
                      "version": "0.0.1",
                      "from": "https://registry.npmjs.org/isarray/-/isarray-0.0.1.tgz",
                      "resolved": "https://registry.npmjs.org/isarray/-/isarray-0.0.1.tgz"
                    },
                    "string_decoder": {
                      "version": "0.10.25-1",
                      "from": "https://registry.npmjs.org/string_decoder/-/string_decoder-0.10.25-1.tgz",
                      "resolved": "https://registry.npmjs.org/string_decoder/-/string_decoder-0.10.25-1.tgz"
                    },
                    "inherits": {
                      "version": "2.0.1",
                      "from": "https://registry.npmjs.org/inherits/-/inherits-2.0.1.tgz",
                      "resolved": "https://registry.npmjs.org/inherits/-/inherits-2.0.1.tgz"
                    }
                  }
                },
                "stream-counter": {
                  "version": "0.2.0",
                  "from": "https://registry.npmjs.org/stream-counter/-/stream-counter-0.2.0.tgz",
                  "resolved": "https://registry.npmjs.org/stream-counter/-/stream-counter-0.2.0.tgz"
                }
              }
            }
          }
        },
        "source-map": {
          "version": "0.1.34",
          "from": "https://registry.npmjs.org/source-map/-/source-map-0.1.34.tgz",
          "resolved": "https://registry.npmjs.org/source-map/-/source-map-0.1.34.tgz",
          "dependencies": {
            "amdefine": {
              "version": "0.1.0",
              "from": "https://registry.npmjs.org/amdefine/-/amdefine-0.1.0.tgz",
              "resolved": "https://registry.npmjs.org/amdefine/-/amdefine-0.1.0.tgz"
            }
          }
        }
      }
    },
    "karma-chrome-launcher": {
      "version": "0.1.4",
      "from": "https://registry.npmjs.org/karma-chrome-launcher/-/karma-chrome-launcher-0.1.4.tgz",
      "resolved": "https://registry.npmjs.org/karma-chrome-launcher/-/karma-chrome-launcher-0.1.4.tgz"
    },
    "karma-firefox-launcher": {
      "version": "0.1.3",
      "from": "https://registry.npmjs.org/karma-firefox-launcher/-/karma-firefox-launcher-0.1.3.tgz",
      "resolved": "https://registry.npmjs.org/karma-firefox-launcher/-/karma-firefox-launcher-0.1.3.tgz"
    },
    "karma-junit-reporter": {
      "version": "0.2.2",
      "from": "https://registry.npmjs.org/karma-junit-reporter/-/karma-junit-reporter-0.2.2.tgz",
      "resolved": "https://registry.npmjs.org/karma-junit-reporter/-/karma-junit-reporter-0.2.2.tgz",
      "dependencies": {
        "xmlbuilder": {
          "version": "0.4.2",
          "from": "https://registry.npmjs.org/xmlbuilder/-/xmlbuilder-0.4.2.tgz",
          "resolved": "https://registry.npmjs.org/xmlbuilder/-/xmlbuilder-0.4.2.tgz"
        }
      }
    },
    "karma-mocha": {
      "version": "0.1.4",
      "from": "https://registry.npmjs.org/karma-mocha/-/karma-mocha-0.1.4.tgz",
      "resolved": "https://registry.npmjs.org/karma-mocha/-/karma-mocha-0.1.4.tgz"
    },
    "karma-spec-reporter": {
      "version": "0.0.12",
      "from": "https://registry.npmjs.org/karma-spec-reporter/-/karma-spec-reporter-0.0.12.tgz",
      "resolved": "https://registry.npmjs.org/karma-spec-reporter/-/karma-spec-reporter-0.0.12.tgz",
      "dependencies": {
        "colors": {
          "version": "0.6.2",
          "from": "https://registry.npmjs.org/colors/-/colors-0.6.2.tgz",
          "resolved": "https://registry.npmjs.org/colors/-/colors-0.6.2.tgz"
        }
      }
    },
>>>>>>> ca393864
    "loglevel": {
      "version": "0.3.1",
      "from": "https://registry.npmjs.org/loglevel/-/loglevel-0.3.1.tgz",
      "resolved": "https://registry.npmjs.org/loglevel/-/loglevel-0.3.1.tgz"
    },
    "mocha": {
      "version": "1.20.1",
      "from": "https://registry.npmjs.org/mocha/-/mocha-1.20.1.tgz",
      "resolved": "https://registry.npmjs.org/mocha/-/mocha-1.20.1.tgz",
      "dependencies": {
        "commander": {
          "version": "2.0.0",
          "from": "https://registry.npmjs.org/commander/-/commander-2.0.0.tgz",
          "resolved": "https://registry.npmjs.org/commander/-/commander-2.0.0.tgz"
        },
        "growl": {
          "version": "1.7.0",
<<<<<<< HEAD
          "from": "growl@1.7.x",
=======
          "from": "https://registry.npmjs.org/growl/-/growl-1.7.0.tgz",
>>>>>>> ca393864
          "resolved": "https://registry.npmjs.org/growl/-/growl-1.7.0.tgz"
        },
        "jade": {
          "version": "0.26.3",
          "from": "https://registry.npmjs.org/jade/-/jade-0.26.3.tgz",
          "resolved": "https://registry.npmjs.org/jade/-/jade-0.26.3.tgz",
          "dependencies": {
            "commander": {
              "version": "0.6.1",
              "from": "https://registry.npmjs.org/commander/-/commander-0.6.1.tgz",
              "resolved": "https://registry.npmjs.org/commander/-/commander-0.6.1.tgz"
            },
            "mkdirp": {
              "version": "0.3.0",
              "from": "https://registry.npmjs.org/mkdirp/-/mkdirp-0.3.0.tgz",
              "resolved": "https://registry.npmjs.org/mkdirp/-/mkdirp-0.3.0.tgz"
            }
          }
        },
        "diff": {
          "version": "1.0.7",
          "from": "https://registry.npmjs.org/diff/-/diff-1.0.7.tgz",
          "resolved": "https://registry.npmjs.org/diff/-/diff-1.0.7.tgz"
        },
        "debug": {
          "version": "1.0.2",
          "from": "https://registry.npmjs.org/debug/-/debug-1.0.2.tgz",
          "resolved": "https://registry.npmjs.org/debug/-/debug-1.0.2.tgz",
          "dependencies": {
            "ms": {
              "version": "0.6.2",
              "from": "https://registry.npmjs.org/ms/-/ms-0.6.2.tgz",
              "resolved": "https://registry.npmjs.org/ms/-/ms-0.6.2.tgz"
            }
          }
        },
        "mkdirp": {
          "version": "0.3.5",
          "from": "https://registry.npmjs.org/mkdirp/-/mkdirp-0.3.5.tgz",
          "resolved": "https://registry.npmjs.org/mkdirp/-/mkdirp-0.3.5.tgz"
        },
        "glob": {
          "version": "3.2.3",
          "from": "https://registry.npmjs.org/glob/-/glob-3.2.3.tgz",
          "resolved": "https://registry.npmjs.org/glob/-/glob-3.2.3.tgz",
          "dependencies": {
            "minimatch": {
              "version": "0.2.14",
              "from": "https://registry.npmjs.org/minimatch/-/minimatch-0.2.14.tgz",
              "resolved": "https://registry.npmjs.org/minimatch/-/minimatch-0.2.14.tgz",
              "dependencies": {
                "lru-cache": {
                  "version": "2.5.0",
                  "from": "https://registry.npmjs.org/lru-cache/-/lru-cache-2.5.0.tgz",
                  "resolved": "https://registry.npmjs.org/lru-cache/-/lru-cache-2.5.0.tgz"
                },
                "sigmund": {
                  "version": "1.0.0",
                  "from": "https://registry.npmjs.org/sigmund/-/sigmund-1.0.0.tgz",
                  "resolved": "https://registry.npmjs.org/sigmund/-/sigmund-1.0.0.tgz"
                }
              }
            },
            "graceful-fs": {
              "version": "2.0.3",
<<<<<<< HEAD
              "from": "graceful-fs@2.0.3",
=======
              "from": "https://registry.npmjs.org/graceful-fs/-/graceful-fs-2.0.3.tgz",
>>>>>>> ca393864
              "resolved": "https://registry.npmjs.org/graceful-fs/-/graceful-fs-2.0.3.tgz"
            },
            "inherits": {
              "version": "2.0.1",
              "from": "https://registry.npmjs.org/inherits/-/inherits-2.0.1.tgz",
              "resolved": "https://registry.npmjs.org/inherits/-/inherits-2.0.1.tgz"
            }
          }
        }
      }
    },
<<<<<<< HEAD
=======
    "mocha-bamboo-reporter": {
      "version": "1.0.6",
      "from": "https://registry.npmjs.org/mocha-bamboo-reporter/-/mocha-bamboo-reporter-1.0.6.tgz",
      "resolved": "https://registry.npmjs.org/mocha-bamboo-reporter/-/mocha-bamboo-reporter-1.0.6.tgz"
    },
>>>>>>> ca393864
    "q": {
      "version": "1.0.1",
      "from": "https://registry.npmjs.org/q/-/q-1.0.1.tgz",
      "resolved": "https://registry.npmjs.org/q/-/q-1.0.1.tgz"
    },
<<<<<<< HEAD
=======
    "sinon": {
      "version": "1.10.2",
      "from": "https://registry.npmjs.org/sinon/-/sinon-1.10.2.tgz",
      "resolved": "https://registry.npmjs.org/sinon/-/sinon-1.10.2.tgz",
      "dependencies": {
        "formatio": {
          "version": "1.0.2",
          "from": "https://registry.npmjs.org/formatio/-/formatio-1.0.2.tgz",
          "resolved": "https://registry.npmjs.org/formatio/-/formatio-1.0.2.tgz",
          "dependencies": {
            "samsam": {
              "version": "1.1.1",
              "from": "https://registry.npmjs.org/samsam/-/samsam-1.1.1.tgz",
              "resolved": "https://registry.npmjs.org/samsam/-/samsam-1.1.1.tgz"
            }
          }
        },
        "util": {
          "version": "0.10.3",
          "from": "https://registry.npmjs.org/util/-/util-0.10.3.tgz",
          "resolved": "https://registry.npmjs.org/util/-/util-0.10.3.tgz",
          "dependencies": {
            "inherits": {
              "version": "2.0.1",
              "from": "https://registry.npmjs.org/inherits/-/inherits-2.0.1.tgz",
              "resolved": "https://registry.npmjs.org/inherits/-/inherits-2.0.1.tgz"
            }
          }
        }
      }
    },
>>>>>>> ca393864
    "socket.io-client": {
      "version": "0.9.17",
      "from": "https://registry.npmjs.org/socket.io-client/-/socket.io-client-0.9.17.tgz",
      "resolved": "https://registry.npmjs.org/socket.io-client/-/socket.io-client-0.9.17.tgz",
      "dependencies": {
        "uglify-js": {
          "version": "1.2.5",
          "from": "https://registry.npmjs.org/uglify-js/-/uglify-js-1.2.5.tgz",
          "resolved": "https://registry.npmjs.org/uglify-js/-/uglify-js-1.2.5.tgz"
        },
        "ws": {
          "version": "0.4.31",
          "from": "https://registry.npmjs.org/ws/-/ws-0.4.31.tgz",
          "resolved": "https://registry.npmjs.org/ws/-/ws-0.4.31.tgz",
          "dependencies": {
            "commander": {
              "version": "0.6.1",
              "from": "https://registry.npmjs.org/commander/-/commander-0.6.1.tgz",
              "resolved": "https://registry.npmjs.org/commander/-/commander-0.6.1.tgz"
            },
            "nan": {
              "version": "0.3.2",
              "from": "https://registry.npmjs.org/nan/-/nan-0.3.2.tgz",
              "resolved": "https://registry.npmjs.org/nan/-/nan-0.3.2.tgz"
            },
            "tinycolor": {
              "version": "0.0.1",
              "from": "https://registry.npmjs.org/tinycolor/-/tinycolor-0.0.1.tgz",
              "resolved": "https://registry.npmjs.org/tinycolor/-/tinycolor-0.0.1.tgz"
            },
            "options": {
              "version": "0.0.5",
              "from": "https://registry.npmjs.org/options/-/options-0.0.5.tgz",
              "resolved": "https://registry.npmjs.org/options/-/options-0.0.5.tgz"
            }
          }
        },
        "xmlhttprequest": {
          "version": "1.4.2",
          "from": "https://registry.npmjs.org/xmlhttprequest/-/xmlhttprequest-1.4.2.tgz",
          "resolved": "https://registry.npmjs.org/xmlhttprequest/-/xmlhttprequest-1.4.2.tgz"
        },
        "active-x-obfuscator": {
          "version": "0.0.1",
          "from": "https://registry.npmjs.org/active-x-obfuscator/-/active-x-obfuscator-0.0.1.tgz",
          "resolved": "https://registry.npmjs.org/active-x-obfuscator/-/active-x-obfuscator-0.0.1.tgz",
          "dependencies": {
            "zeparser": {
              "version": "0.0.5",
              "from": "https://registry.npmjs.org/zeparser/-/zeparser-0.0.5.tgz",
              "resolved": "https://registry.npmjs.org/zeparser/-/zeparser-0.0.5.tgz"
            }
          }
        }
      }
    },
<<<<<<< HEAD
    "statechart": {
      "version": "0.1.1",
      "from": "statechart@git://github.com/DavidDurman/statechart#d9b165b6c21e9f60407138447b6e2997dac51080",
      "resolved": "git://github.com/DavidDurman/statechart#d9b165b6c21e9f60407138447b6e2997dac51080"
=======
    "uglify-js": {
      "version": "2.4.8",
      "from": "https://registry.npmjs.org/uglify-js/-/uglify-js-2.4.8.tgz",
      "resolved": "https://registry.npmjs.org/uglify-js/-/uglify-js-2.4.8.tgz",
      "dependencies": {
        "async": {
          "version": "0.2.9",
          "from": "https://registry.npmjs.org/async/-/async-0.2.9.tgz",
          "resolved": "https://registry.npmjs.org/async/-/async-0.2.9.tgz"
        },
        "source-map": {
          "version": "0.1.31",
          "from": "https://registry.npmjs.org/source-map/-/source-map-0.1.31.tgz",
          "resolved": "https://registry.npmjs.org/source-map/-/source-map-0.1.31.tgz",
          "dependencies": {
            "amdefine": {
              "version": "0.1.0",
              "from": "https://registry.npmjs.org/amdefine/-/amdefine-0.1.0.tgz",
              "resolved": "https://registry.npmjs.org/amdefine/-/amdefine-0.1.0.tgz"
            }
          }
        },
        "optimist": {
          "version": "0.3.7",
          "from": "https://registry.npmjs.org/optimist/-/optimist-0.3.7.tgz",
          "resolved": "https://registry.npmjs.org/optimist/-/optimist-0.3.7.tgz",
          "dependencies": {
            "wordwrap": {
              "version": "0.0.2",
              "from": "https://registry.npmjs.org/wordwrap/-/wordwrap-0.0.2.tgz",
              "resolved": "https://registry.npmjs.org/wordwrap/-/wordwrap-0.0.2.tgz"
            }
          }
        },
        "uglify-to-browserify": {
          "version": "1.0.1",
          "from": "https://registry.npmjs.org/uglify-to-browserify/-/uglify-to-browserify-1.0.1.tgz",
          "resolved": "https://registry.npmjs.org/uglify-to-browserify/-/uglify-to-browserify-1.0.1.tgz"
        }
      }
    },
    "webpack": {
      "version": "1.3.1-beta7",
      "from": "https://registry.npmjs.org/webpack/-/webpack-1.3.1-beta7.tgz",
      "resolved": "https://registry.npmjs.org/webpack/-/webpack-1.3.1-beta7.tgz",
      "dependencies": {
        "esprima": {
          "version": "1.2.2",
          "from": "https://registry.npmjs.org/esprima/-/esprima-1.2.2.tgz",
          "resolved": "https://registry.npmjs.org/esprima/-/esprima-1.2.2.tgz"
        },
        "mkdirp": {
          "version": "0.5.0",
          "from": "https://registry.npmjs.org/mkdirp/-/mkdirp-0.5.0.tgz",
          "resolved": "https://registry.npmjs.org/mkdirp/-/mkdirp-0.5.0.tgz",
          "dependencies": {
            "minimist": {
              "version": "0.0.8",
              "from": "https://registry.npmjs.org/minimist/-/minimist-0.0.8.tgz",
              "resolved": "https://registry.npmjs.org/minimist/-/minimist-0.0.8.tgz"
            }
          }
        },
        "optimist": {
          "version": "0.6.1",
          "from": "https://registry.npmjs.org/optimist/-/optimist-0.6.1.tgz",
          "resolved": "https://registry.npmjs.org/optimist/-/optimist-0.6.1.tgz",
          "dependencies": {
            "wordwrap": {
              "version": "0.0.2",
              "from": "https://registry.npmjs.org/wordwrap/-/wordwrap-0.0.2.tgz",
              "resolved": "https://registry.npmjs.org/wordwrap/-/wordwrap-0.0.2.tgz"
            },
            "minimist": {
              "version": "0.0.10",
              "from": "https://registry.npmjs.org/minimist/-/minimist-0.0.10.tgz",
              "resolved": "https://registry.npmjs.org/minimist/-/minimist-0.0.10.tgz"
            }
          }
        },
        "enhanced-resolve": {
          "version": "0.7.5",
          "from": "https://registry.npmjs.org/enhanced-resolve/-/enhanced-resolve-0.7.5.tgz",
          "resolved": "https://registry.npmjs.org/enhanced-resolve/-/enhanced-resolve-0.7.5.tgz",
          "dependencies": {
            "graceful-fs": {
              "version": "2.0.3",
              "from": "https://registry.npmjs.org/graceful-fs/-/graceful-fs-2.0.3.tgz",
              "resolved": "https://registry.npmjs.org/graceful-fs/-/graceful-fs-2.0.3.tgz"
            }
          }
        },
        "memory-fs": {
          "version": "0.1.0",
          "from": "https://registry.npmjs.org/memory-fs/-/memory-fs-0.1.0.tgz",
          "resolved": "https://registry.npmjs.org/memory-fs/-/memory-fs-0.1.0.tgz"
        },
        "clone": {
          "version": "0.1.17",
          "from": "https://registry.npmjs.org/clone/-/clone-0.1.17.tgz",
          "resolved": "https://registry.npmjs.org/clone/-/clone-0.1.17.tgz"
        },
        "webpack-core": {
          "version": "0.4.1",
          "from": "https://registry.npmjs.org/webpack-core/-/webpack-core-0.4.1.tgz",
          "resolved": "https://registry.npmjs.org/webpack-core/-/webpack-core-0.4.1.tgz",
          "dependencies": {
            "source-map": {
              "version": "0.1.33",
              "from": "https://registry.npmjs.org/source-map/-/source-map-0.1.33.tgz",
              "resolved": "https://registry.npmjs.org/source-map/-/source-map-0.1.33.tgz",
              "dependencies": {
                "amdefine": {
                  "version": "0.1.0",
                  "from": "https://registry.npmjs.org/amdefine/-/amdefine-0.1.0.tgz",
                  "resolved": "https://registry.npmjs.org/amdefine/-/amdefine-0.1.0.tgz"
                }
              }
            }
          }
        },
        "node-libs-browser": {
          "version": "0.3.1",
          "from": "https://registry.npmjs.org/node-libs-browser/-/node-libs-browser-0.3.1.tgz",
          "resolved": "https://registry.npmjs.org/node-libs-browser/-/node-libs-browser-0.3.1.tgz",
          "dependencies": {
            "console-browserify": {
              "version": "1.1.0",
              "from": "https://registry.npmjs.org/console-browserify/-/console-browserify-1.1.0.tgz",
              "resolved": "https://registry.npmjs.org/console-browserify/-/console-browserify-1.1.0.tgz",
              "dependencies": {
                "date-now": {
                  "version": "0.1.4",
                  "from": "https://registry.npmjs.org/date-now/-/date-now-0.1.4.tgz",
                  "resolved": "https://registry.npmjs.org/date-now/-/date-now-0.1.4.tgz"
                }
              }
            },
            "vm-browserify": {
              "version": "0.0.4",
              "from": "https://registry.npmjs.org/vm-browserify/-/vm-browserify-0.0.4.tgz",
              "resolved": "https://registry.npmjs.org/vm-browserify/-/vm-browserify-0.0.4.tgz",
              "dependencies": {
                "indexof": {
                  "version": "0.0.1",
                  "from": "https://registry.npmjs.org/indexof/-/indexof-0.0.1.tgz",
                  "resolved": "https://registry.npmjs.org/indexof/-/indexof-0.0.1.tgz"
                }
              }
            },
            "crypto-browserify": {
              "version": "2.1.8",
              "from": "https://registry.npmjs.org/crypto-browserify/-/crypto-browserify-2.1.8.tgz",
              "resolved": "https://registry.npmjs.org/crypto-browserify/-/crypto-browserify-2.1.8.tgz",
              "dependencies": {
                "ripemd160": {
                  "version": "0.2.0",
                  "from": "https://registry.npmjs.org/ripemd160/-/ripemd160-0.2.0.tgz",
                  "resolved": "https://registry.npmjs.org/ripemd160/-/ripemd160-0.2.0.tgz"
                },
                "sha.js": {
                  "version": "2.1.3",
                  "from": "https://registry.npmjs.org/sha.js/-/sha.js-2.1.3.tgz",
                  "resolved": "https://registry.npmjs.org/sha.js/-/sha.js-2.1.3.tgz",
                  "dependencies": {
                    "native-buffer-browserify": {
                      "version": "2.0.17",
                      "from": "https://registry.npmjs.org/native-buffer-browserify/-/native-buffer-browserify-2.0.17.tgz",
                      "resolved": "https://registry.npmjs.org/native-buffer-browserify/-/native-buffer-browserify-2.0.17.tgz",
                      "dependencies": {
                        "base64-js": {
                          "version": "0.0.7",
                          "from": "https://registry.npmjs.org/base64-js/-/base64-js-0.0.7.tgz",
                          "resolved": "https://registry.npmjs.org/base64-js/-/base64-js-0.0.7.tgz"
                        },
                        "ieee754": {
                          "version": "1.1.3",
                          "from": "https://registry.npmjs.org/ieee754/-/ieee754-1.1.3.tgz",
                          "resolved": "https://registry.npmjs.org/ieee754/-/ieee754-1.1.3.tgz"
                        }
                      }
                    }
                  }
                }
              }
            },
            "http-browserify": {
              "version": "1.4.1",
              "from": "https://registry.npmjs.org/http-browserify/-/http-browserify-1.4.1.tgz",
              "resolved": "https://registry.npmjs.org/http-browserify/-/http-browserify-1.4.1.tgz",
              "dependencies": {
                "Base64": {
                  "version": "0.2.1",
                  "from": "https://registry.npmjs.org/Base64/-/Base64-0.2.1.tgz",
                  "resolved": "https://registry.npmjs.org/Base64/-/Base64-0.2.1.tgz"
                },
                "inherits": {
                  "version": "2.0.1",
                  "from": "https://registry.npmjs.org/inherits/-/inherits-2.0.1.tgz",
                  "resolved": "https://registry.npmjs.org/inherits/-/inherits-2.0.1.tgz"
                }
              }
            },
            "browserify-zlib": {
              "version": "0.1.4",
              "from": "https://registry.npmjs.org/browserify-zlib/-/browserify-zlib-0.1.4.tgz",
              "resolved": "https://registry.npmjs.org/browserify-zlib/-/browserify-zlib-0.1.4.tgz",
              "dependencies": {
                "pako": {
                  "version": "0.2.4",
                  "from": "https://registry.npmjs.org/pako/-/pako-0.2.4.tgz",
                  "resolved": "https://registry.npmjs.org/pako/-/pako-0.2.4.tgz"
                }
              }
            },
            "https-browserify": {
              "version": "0.0.0",
              "from": "https://registry.npmjs.org/https-browserify/-/https-browserify-0.0.0.tgz",
              "resolved": "https://registry.npmjs.org/https-browserify/-/https-browserify-0.0.0.tgz"
            },
            "tty-browserify": {
              "version": "0.0.0",
              "from": "https://registry.npmjs.org/tty-browserify/-/tty-browserify-0.0.0.tgz",
              "resolved": "https://registry.npmjs.org/tty-browserify/-/tty-browserify-0.0.0.tgz"
            },
            "constants-browserify": {
              "version": "0.0.1",
              "from": "https://registry.npmjs.org/constants-browserify/-/constants-browserify-0.0.1.tgz",
              "resolved": "https://registry.npmjs.org/constants-browserify/-/constants-browserify-0.0.1.tgz"
            },
            "os-browserify": {
              "version": "0.1.2",
              "from": "https://registry.npmjs.org/os-browserify/-/os-browserify-0.1.2.tgz",
              "resolved": "https://registry.npmjs.org/os-browserify/-/os-browserify-0.1.2.tgz"
            },
            "path-browserify": {
              "version": "0.0.0",
              "from": "https://registry.npmjs.org/path-browserify/-/path-browserify-0.0.0.tgz",
              "resolved": "https://registry.npmjs.org/path-browserify/-/path-browserify-0.0.0.tgz"
            },
            "domain-browser": {
              "version": "1.1.2",
              "from": "https://registry.npmjs.org/domain-browser/-/domain-browser-1.1.2.tgz",
              "resolved": "https://registry.npmjs.org/domain-browser/-/domain-browser-1.1.2.tgz"
            },
            "querystring-es3": {
              "version": "0.2.1-0",
              "from": "https://registry.npmjs.org/querystring-es3/-/querystring-es3-0.2.1-0.tgz",
              "resolved": "https://registry.npmjs.org/querystring-es3/-/querystring-es3-0.2.1-0.tgz"
            },
            "timers-browserify": {
              "version": "1.0.3",
              "from": "https://registry.npmjs.org/timers-browserify/-/timers-browserify-1.0.3.tgz",
              "resolved": "https://registry.npmjs.org/timers-browserify/-/timers-browserify-1.0.3.tgz",
              "dependencies": {
                "process": {
                  "version": "0.5.2",
                  "from": "https://registry.npmjs.org/process/-/process-0.5.2.tgz",
                  "resolved": "https://registry.npmjs.org/process/-/process-0.5.2.tgz"
                }
              }
            },
            "stream-browserify": {
              "version": "1.0.0",
              "from": "https://registry.npmjs.org/stream-browserify/-/stream-browserify-1.0.0.tgz",
              "resolved": "https://registry.npmjs.org/stream-browserify/-/stream-browserify-1.0.0.tgz",
              "dependencies": {
                "inherits": {
                  "version": "2.0.1",
                  "from": "https://registry.npmjs.org/inherits/-/inherits-2.0.1.tgz",
                  "resolved": "https://registry.npmjs.org/inherits/-/inherits-2.0.1.tgz"
                }
              }
            },
            "readable-stream": {
              "version": "1.0.27-1",
              "from": "https://registry.npmjs.org/readable-stream/-/readable-stream-1.0.27-1.tgz",
              "resolved": "https://registry.npmjs.org/readable-stream/-/readable-stream-1.0.27-1.tgz",
              "dependencies": {
                "core-util-is": {
                  "version": "1.0.1",
                  "from": "https://registry.npmjs.org/core-util-is/-/core-util-is-1.0.1.tgz",
                  "resolved": "https://registry.npmjs.org/core-util-is/-/core-util-is-1.0.1.tgz"
                },
                "isarray": {
                  "version": "0.0.1",
                  "from": "https://registry.npmjs.org/isarray/-/isarray-0.0.1.tgz",
                  "resolved": "https://registry.npmjs.org/isarray/-/isarray-0.0.1.tgz"
                },
                "inherits": {
                  "version": "2.0.1",
                  "from": "https://registry.npmjs.org/inherits/-/inherits-2.0.1.tgz",
                  "resolved": "https://registry.npmjs.org/inherits/-/inherits-2.0.1.tgz"
                }
              }
            },
            "string_decoder": {
              "version": "0.10.25-1",
              "from": "https://registry.npmjs.org/string_decoder/-/string_decoder-0.10.25-1.tgz",
              "resolved": "https://registry.npmjs.org/string_decoder/-/string_decoder-0.10.25-1.tgz"
            },
            "punycode": {
              "version": "1.3.0",
              "from": "https://registry.npmjs.org/punycode/-/punycode-1.3.0.tgz",
              "resolved": "https://registry.npmjs.org/punycode/-/punycode-1.3.0.tgz"
            },
            "events": {
              "version": "1.0.1",
              "from": "https://registry.npmjs.org/events/-/events-1.0.1.tgz",
              "resolved": "https://registry.npmjs.org/events/-/events-1.0.1.tgz"
            },
            "util": {
              "version": "0.10.3",
              "from": "https://registry.npmjs.org/util/-/util-0.10.3.tgz",
              "resolved": "https://registry.npmjs.org/util/-/util-0.10.3.tgz",
              "dependencies": {
                "inherits": {
                  "version": "2.0.1",
                  "from": "https://registry.npmjs.org/inherits/-/inherits-2.0.1.tgz",
                  "resolved": "https://registry.npmjs.org/inherits/-/inherits-2.0.1.tgz"
                }
              }
            },
            "assert": {
              "version": "1.1.1",
              "from": "https://registry.npmjs.org/assert/-/assert-1.1.1.tgz",
              "resolved": "https://registry.npmjs.org/assert/-/assert-1.1.1.tgz",
              "dependencies": {
                "util": {
                  "version": "0.10.2",
                  "from": "https://registry.npmjs.org/util/-/util-0.10.2.tgz",
                  "resolved": "https://registry.npmjs.org/util/-/util-0.10.2.tgz",
                  "dependencies": {
                    "inherits": {
                      "version": "2.0.1",
                      "from": "https://registry.npmjs.org/inherits/-/inherits-2.0.1.tgz",
                      "resolved": "https://registry.npmjs.org/inherits/-/inherits-2.0.1.tgz"
                    }
                  }
                }
              }
            },
            "buffer": {
              "version": "2.3.3",
              "from": "https://registry.npmjs.org/buffer/-/buffer-2.3.3.tgz",
              "resolved": "https://registry.npmjs.org/buffer/-/buffer-2.3.3.tgz",
              "dependencies": {
                "base64-js": {
                  "version": "0.0.7",
                  "from": "https://registry.npmjs.org/base64-js/-/base64-js-0.0.7.tgz",
                  "resolved": "https://registry.npmjs.org/base64-js/-/base64-js-0.0.7.tgz"
                },
                "ieee754": {
                  "version": "1.1.3",
                  "from": "https://registry.npmjs.org/ieee754/-/ieee754-1.1.3.tgz",
                  "resolved": "https://registry.npmjs.org/ieee754/-/ieee754-1.1.3.tgz"
                }
              }
            },
            "url": {
              "version": "0.10.1",
              "from": "https://registry.npmjs.org/url/-/url-0.10.1.tgz",
              "resolved": "https://registry.npmjs.org/url/-/url-0.10.1.tgz",
              "dependencies": {
                "punycode": {
                  "version": "1.2.4",
                  "from": "https://registry.npmjs.org/punycode/-/punycode-1.2.4.tgz",
                  "resolved": "https://registry.npmjs.org/punycode/-/punycode-1.2.4.tgz"
                }
              }
            },
            "process": {
              "version": "0.7.0",
              "from": "https://registry.npmjs.org/process/-/process-0.7.0.tgz",
              "resolved": "https://registry.npmjs.org/process/-/process-0.7.0.tgz"
            }
          }
        },
        "tapable": {
          "version": "0.1.7",
          "from": "https://registry.npmjs.org/tapable/-/tapable-0.1.7.tgz",
          "resolved": "https://registry.npmjs.org/tapable/-/tapable-0.1.7.tgz"
        }
      }
    },
    "webpack-dev-server": {
      "version": "1.4.6",
      "from": "https://registry.npmjs.org/webpack-dev-server/-/webpack-dev-server-1.4.6.tgz",
      "resolved": "https://registry.npmjs.org/webpack-dev-server/-/webpack-dev-server-1.4.6.tgz",
      "dependencies": {
        "webpack-dev-middleware": {
          "version": "1.0.10",
          "from": "https://registry.npmjs.org/webpack-dev-middleware/-/webpack-dev-middleware-1.0.10.tgz",
          "resolved": "https://registry.npmjs.org/webpack-dev-middleware/-/webpack-dev-middleware-1.0.10.tgz",
          "dependencies": {
            "enhanced-resolve": {
              "version": "0.7.5",
              "from": "https://registry.npmjs.org/enhanced-resolve/-/enhanced-resolve-0.7.5.tgz",
              "resolved": "https://registry.npmjs.org/enhanced-resolve/-/enhanced-resolve-0.7.5.tgz",
              "dependencies": {
                "tapable": {
                  "version": "0.1.7",
                  "from": "https://registry.npmjs.org/tapable/-/tapable-0.1.7.tgz",
                  "resolved": "https://registry.npmjs.org/tapable/-/tapable-0.1.7.tgz"
                },
                "graceful-fs": {
                  "version": "2.0.3",
                  "from": "https://registry.npmjs.org/graceful-fs/-/graceful-fs-2.0.3.tgz",
                  "resolved": "https://registry.npmjs.org/graceful-fs/-/graceful-fs-2.0.3.tgz"
                }
              }
            },
            "memory-fs": {
              "version": "0.1.0",
              "from": "https://registry.npmjs.org/memory-fs/-/memory-fs-0.1.0.tgz",
              "resolved": "https://registry.npmjs.org/memory-fs/-/memory-fs-0.1.0.tgz"
            },
            "mime": {
              "version": "1.2.11",
              "from": "https://registry.npmjs.org/mime/-/mime-1.2.11.tgz",
              "resolved": "https://registry.npmjs.org/mime/-/mime-1.2.11.tgz"
            }
          }
        },
        "express": {
          "version": "4.5.1",
          "from": "https://registry.npmjs.org/express/-/express-4.5.1.tgz",
          "resolved": "https://registry.npmjs.org/express/-/express-4.5.1.tgz",
          "dependencies": {
            "accepts": {
              "version": "1.0.7",
              "from": "https://registry.npmjs.org/accepts/-/accepts-1.0.7.tgz",
              "resolved": "https://registry.npmjs.org/accepts/-/accepts-1.0.7.tgz",
              "dependencies": {
                "mime-types": {
                  "version": "1.0.1",
                  "from": "https://registry.npmjs.org/mime-types/-/mime-types-1.0.1.tgz",
                  "resolved": "https://registry.npmjs.org/mime-types/-/mime-types-1.0.1.tgz"
                },
                "negotiator": {
                  "version": "0.4.7",
                  "from": "https://registry.npmjs.org/negotiator/-/negotiator-0.4.7.tgz",
                  "resolved": "https://registry.npmjs.org/negotiator/-/negotiator-0.4.7.tgz"
                }
              }
            },
            "buffer-crc32": {
              "version": "0.2.3",
              "from": "https://registry.npmjs.org/buffer-crc32/-/buffer-crc32-0.2.3.tgz",
              "resolved": "https://registry.npmjs.org/buffer-crc32/-/buffer-crc32-0.2.3.tgz"
            },
            "debug": {
              "version": "1.0.2",
              "from": "https://registry.npmjs.org/debug/-/debug-1.0.2.tgz",
              "resolved": "https://registry.npmjs.org/debug/-/debug-1.0.2.tgz",
              "dependencies": {
                "ms": {
                  "version": "0.6.2",
                  "from": "https://registry.npmjs.org/ms/-/ms-0.6.2.tgz",
                  "resolved": "https://registry.npmjs.org/ms/-/ms-0.6.2.tgz"
                }
              }
            },
            "depd": {
              "version": "0.3.0",
              "from": "https://registry.npmjs.org/depd/-/depd-0.3.0.tgz",
              "resolved": "https://registry.npmjs.org/depd/-/depd-0.3.0.tgz"
            },
            "escape-html": {
              "version": "1.0.1",
              "from": "https://registry.npmjs.org/escape-html/-/escape-html-1.0.1.tgz",
              "resolved": "https://registry.npmjs.org/escape-html/-/escape-html-1.0.1.tgz"
            },
            "finalhandler": {
              "version": "0.0.2",
              "from": "https://registry.npmjs.org/finalhandler/-/finalhandler-0.0.2.tgz",
              "resolved": "https://registry.npmjs.org/finalhandler/-/finalhandler-0.0.2.tgz"
            },
            "media-typer": {
              "version": "0.2.0",
              "from": "https://registry.npmjs.org/media-typer/-/media-typer-0.2.0.tgz",
              "resolved": "https://registry.npmjs.org/media-typer/-/media-typer-0.2.0.tgz"
            },
            "methods": {
              "version": "1.0.1",
              "from": "https://registry.npmjs.org/methods/-/methods-1.0.1.tgz",
              "resolved": "https://registry.npmjs.org/methods/-/methods-1.0.1.tgz"
            },
            "parseurl": {
              "version": "1.0.1",
              "from": "https://registry.npmjs.org/parseurl/-/parseurl-1.0.1.tgz",
              "resolved": "https://registry.npmjs.org/parseurl/-/parseurl-1.0.1.tgz"
            },
            "proxy-addr": {
              "version": "1.0.1",
              "from": "https://registry.npmjs.org/proxy-addr/-/proxy-addr-1.0.1.tgz",
              "resolved": "https://registry.npmjs.org/proxy-addr/-/proxy-addr-1.0.1.tgz",
              "dependencies": {
                "ipaddr.js": {
                  "version": "0.1.2",
                  "from": "https://registry.npmjs.org/ipaddr.js/-/ipaddr.js-0.1.2.tgz",
                  "resolved": "https://registry.npmjs.org/ipaddr.js/-/ipaddr.js-0.1.2.tgz"
                }
              }
            },
            "range-parser": {
              "version": "1.0.0",
              "from": "https://registry.npmjs.org/range-parser/-/range-parser-1.0.0.tgz",
              "resolved": "https://registry.npmjs.org/range-parser/-/range-parser-1.0.0.tgz"
            },
            "send": {
              "version": "0.5.0",
              "from": "https://registry.npmjs.org/send/-/send-0.5.0.tgz",
              "resolved": "https://registry.npmjs.org/send/-/send-0.5.0.tgz",
              "dependencies": {
                "finished": {
                  "version": "1.2.2",
                  "from": "https://registry.npmjs.org/finished/-/finished-1.2.2.tgz",
                  "resolved": "https://registry.npmjs.org/finished/-/finished-1.2.2.tgz",
                  "dependencies": {
                    "ee-first": {
                      "version": "1.0.3",
                      "from": "https://registry.npmjs.org/ee-first/-/ee-first-1.0.3.tgz",
                      "resolved": "https://registry.npmjs.org/ee-first/-/ee-first-1.0.3.tgz"
                    }
                  }
                },
                "mime": {
                  "version": "1.2.11",
                  "from": "https://registry.npmjs.org/mime/-/mime-1.2.11.tgz",
                  "resolved": "https://registry.npmjs.org/mime/-/mime-1.2.11.tgz"
                },
                "ms": {
                  "version": "0.6.2",
                  "from": "https://registry.npmjs.org/ms/-/ms-0.6.2.tgz",
                  "resolved": "https://registry.npmjs.org/ms/-/ms-0.6.2.tgz"
                }
              }
            },
            "serve-static": {
              "version": "1.3.0",
              "from": "https://registry.npmjs.org/serve-static/-/serve-static-1.3.0.tgz",
              "resolved": "https://registry.npmjs.org/serve-static/-/serve-static-1.3.0.tgz"
            },
            "type-is": {
              "version": "1.3.2",
              "from": "https://registry.npmjs.org/type-is/-/type-is-1.3.2.tgz",
              "resolved": "https://registry.npmjs.org/type-is/-/type-is-1.3.2.tgz",
              "dependencies": {
                "mime-types": {
                  "version": "1.0.1",
                  "from": "https://registry.npmjs.org/mime-types/-/mime-types-1.0.1.tgz",
                  "resolved": "https://registry.npmjs.org/mime-types/-/mime-types-1.0.1.tgz"
                }
              }
            },
            "vary": {
              "version": "0.1.0",
              "from": "https://registry.npmjs.org/vary/-/vary-0.1.0.tgz",
              "resolved": "https://registry.npmjs.org/vary/-/vary-0.1.0.tgz"
            },
            "cookie": {
              "version": "0.1.2",
              "from": "https://registry.npmjs.org/cookie/-/cookie-0.1.2.tgz",
              "resolved": "https://registry.npmjs.org/cookie/-/cookie-0.1.2.tgz"
            },
            "fresh": {
              "version": "0.2.2",
              "from": "https://registry.npmjs.org/fresh/-/fresh-0.2.2.tgz",
              "resolved": "https://registry.npmjs.org/fresh/-/fresh-0.2.2.tgz"
            },
            "cookie-signature": {
              "version": "1.0.4",
              "from": "https://registry.npmjs.org/cookie-signature/-/cookie-signature-1.0.4.tgz",
              "resolved": "https://registry.npmjs.org/cookie-signature/-/cookie-signature-1.0.4.tgz"
            },
            "merge-descriptors": {
              "version": "0.0.2",
              "from": "https://registry.npmjs.org/merge-descriptors/-/merge-descriptors-0.0.2.tgz",
              "resolved": "https://registry.npmjs.org/merge-descriptors/-/merge-descriptors-0.0.2.tgz"
            },
            "utils-merge": {
              "version": "1.0.0",
              "from": "https://registry.npmjs.org/utils-merge/-/utils-merge-1.0.0.tgz",
              "resolved": "https://registry.npmjs.org/utils-merge/-/utils-merge-1.0.0.tgz"
            },
            "qs": {
              "version": "0.6.6",
              "from": "https://registry.npmjs.org/qs/-/qs-0.6.6.tgz",
              "resolved": "https://registry.npmjs.org/qs/-/qs-0.6.6.tgz"
            },
            "path-to-regexp": {
              "version": "0.1.2",
              "from": "https://registry.npmjs.org/path-to-regexp/-/path-to-regexp-0.1.2.tgz",
              "resolved": "https://registry.npmjs.org/path-to-regexp/-/path-to-regexp-0.1.2.tgz"
            }
          }
        },
        "socket.io": {
          "version": "0.9.17",
          "from": "https://registry.npmjs.org/socket.io/-/socket.io-0.9.17.tgz",
          "resolved": "https://registry.npmjs.org/socket.io/-/socket.io-0.9.17.tgz",
          "dependencies": {
            "socket.io-client": {
              "version": "0.9.16",
              "from": "https://registry.npmjs.org/socket.io-client/-/socket.io-client-0.9.16.tgz",
              "resolved": "https://registry.npmjs.org/socket.io-client/-/socket.io-client-0.9.16.tgz",
              "dependencies": {
                "uglify-js": {
                  "version": "1.2.5",
                  "from": "https://registry.npmjs.org/uglify-js/-/uglify-js-1.2.5.tgz",
                  "resolved": "https://registry.npmjs.org/uglify-js/-/uglify-js-1.2.5.tgz"
                },
                "ws": {
                  "version": "0.4.31",
                  "from": "https://registry.npmjs.org/ws/-/ws-0.4.31.tgz",
                  "resolved": "https://registry.npmjs.org/ws/-/ws-0.4.31.tgz",
                  "dependencies": {
                    "commander": {
                      "version": "0.6.1",
                      "from": "https://registry.npmjs.org/commander/-/commander-0.6.1.tgz",
                      "resolved": "https://registry.npmjs.org/commander/-/commander-0.6.1.tgz"
                    },
                    "nan": {
                      "version": "0.3.2",
                      "from": "https://registry.npmjs.org/nan/-/nan-0.3.2.tgz",
                      "resolved": "https://registry.npmjs.org/nan/-/nan-0.3.2.tgz"
                    },
                    "tinycolor": {
                      "version": "0.0.1",
                      "from": "https://registry.npmjs.org/tinycolor/-/tinycolor-0.0.1.tgz",
                      "resolved": "https://registry.npmjs.org/tinycolor/-/tinycolor-0.0.1.tgz"
                    },
                    "options": {
                      "version": "0.0.5",
                      "from": "https://registry.npmjs.org/options/-/options-0.0.5.tgz",
                      "resolved": "https://registry.npmjs.org/options/-/options-0.0.5.tgz"
                    }
                  }
                },
                "xmlhttprequest": {
                  "version": "1.4.2",
                  "from": "https://registry.npmjs.org/xmlhttprequest/-/xmlhttprequest-1.4.2.tgz",
                  "resolved": "https://registry.npmjs.org/xmlhttprequest/-/xmlhttprequest-1.4.2.tgz"
                },
                "active-x-obfuscator": {
                  "version": "0.0.1",
                  "from": "https://registry.npmjs.org/active-x-obfuscator/-/active-x-obfuscator-0.0.1.tgz",
                  "resolved": "https://registry.npmjs.org/active-x-obfuscator/-/active-x-obfuscator-0.0.1.tgz",
                  "dependencies": {
                    "zeparser": {
                      "version": "0.0.5",
                      "from": "https://registry.npmjs.org/zeparser/-/zeparser-0.0.5.tgz",
                      "resolved": "https://registry.npmjs.org/zeparser/-/zeparser-0.0.5.tgz"
                    }
                  }
                }
              }
            },
            "policyfile": {
              "version": "0.0.4",
              "from": "https://registry.npmjs.org/policyfile/-/policyfile-0.0.4.tgz",
              "resolved": "https://registry.npmjs.org/policyfile/-/policyfile-0.0.4.tgz"
            },
            "base64id": {
              "version": "0.1.0",
              "from": "https://registry.npmjs.org/base64id/-/base64id-0.1.0.tgz",
              "resolved": "https://registry.npmjs.org/base64id/-/base64id-0.1.0.tgz"
            },
            "redis": {
              "version": "0.7.3",
              "from": "https://registry.npmjs.org/redis/-/redis-0.7.3.tgz",
              "resolved": "https://registry.npmjs.org/redis/-/redis-0.7.3.tgz"
            }
          }
        },
        "optimist": {
          "version": "0.6.1",
          "from": "https://registry.npmjs.org/optimist/-/optimist-0.6.1.tgz",
          "resolved": "https://registry.npmjs.org/optimist/-/optimist-0.6.1.tgz",
          "dependencies": {
            "wordwrap": {
              "version": "0.0.2",
              "from": "https://registry.npmjs.org/wordwrap/-/wordwrap-0.0.2.tgz",
              "resolved": "https://registry.npmjs.org/wordwrap/-/wordwrap-0.0.2.tgz"
            },
            "minimist": {
              "version": "0.0.10",
              "from": "https://registry.npmjs.org/minimist/-/minimist-0.0.10.tgz",
              "resolved": "https://registry.npmjs.org/minimist/-/minimist-0.0.10.tgz"
            }
          }
        },
        "stream-cache": {
          "version": "0.0.2",
          "from": "https://registry.npmjs.org/stream-cache/-/stream-cache-0.0.2.tgz",
          "resolved": "https://registry.npmjs.org/stream-cache/-/stream-cache-0.0.2.tgz"
        },
        "http-proxy": {
          "version": "1.1.4",
          "from": "https://registry.npmjs.org/http-proxy/-/http-proxy-1.1.4.tgz",
          "resolved": "https://registry.npmjs.org/http-proxy/-/http-proxy-1.1.4.tgz",
          "dependencies": {
            "eventemitter3": {
              "version": "0.1.2",
              "from": "https://registry.npmjs.org/eventemitter3/-/eventemitter3-0.1.2.tgz",
              "resolved": "https://registry.npmjs.org/eventemitter3/-/eventemitter3-0.1.2.tgz"
            }
          }
        },
        "serve-index": {
          "version": "1.1.4",
          "from": "https://registry.npmjs.org/serve-index/-/serve-index-1.1.4.tgz",
          "resolved": "https://registry.npmjs.org/serve-index/-/serve-index-1.1.4.tgz",
          "dependencies": {
            "accepts": {
              "version": "1.0.7",
              "from": "https://registry.npmjs.org/accepts/-/accepts-1.0.7.tgz",
              "resolved": "https://registry.npmjs.org/accepts/-/accepts-1.0.7.tgz",
              "dependencies": {
                "mime-types": {
                  "version": "1.0.1",
                  "from": "https://registry.npmjs.org/mime-types/-/mime-types-1.0.1.tgz",
                  "resolved": "https://registry.npmjs.org/mime-types/-/mime-types-1.0.1.tgz"
                },
                "negotiator": {
                  "version": "0.4.7",
                  "from": "https://registry.npmjs.org/negotiator/-/negotiator-0.4.7.tgz",
                  "resolved": "https://registry.npmjs.org/negotiator/-/negotiator-0.4.7.tgz"
                }
              }
            },
            "batch": {
              "version": "0.5.1",
              "from": "https://registry.npmjs.org/batch/-/batch-0.5.1.tgz",
              "resolved": "https://registry.npmjs.org/batch/-/batch-0.5.1.tgz"
            }
          }
        },
        "webpack": {
          "version": "1.4.3",
          "from": "https://registry.npmjs.org/webpack/-/webpack-1.4.3.tgz",
          "resolved": "https://registry.npmjs.org/webpack/-/webpack-1.4.3.tgz",
          "dependencies": {
            "esprima": {
              "version": "1.2.2",
              "from": "https://registry.npmjs.org/esprima/-/esprima-1.2.2.tgz",
              "resolved": "https://registry.npmjs.org/esprima/-/esprima-1.2.2.tgz"
            },
            "mkdirp": {
              "version": "0.5.0",
              "from": "https://registry.npmjs.org/mkdirp/-/mkdirp-0.5.0.tgz",
              "resolved": "https://registry.npmjs.org/mkdirp/-/mkdirp-0.5.0.tgz",
              "dependencies": {
                "minimist": {
                  "version": "0.0.8",
                  "from": "https://registry.npmjs.org/minimist/-/minimist-0.0.8.tgz",
                  "resolved": "https://registry.npmjs.org/minimist/-/minimist-0.0.8.tgz"
                }
              }
            },
            "uglify-js": {
              "version": "2.4.15",
              "from": "https://registry.npmjs.org/uglify-js/-/uglify-js-2.4.15.tgz",
              "resolved": "https://registry.npmjs.org/uglify-js/-/uglify-js-2.4.15.tgz",
              "dependencies": {
                "async": {
                  "version": "0.2.10",
                  "from": "https://registry.npmjs.org/async/-/async-0.2.10.tgz",
                  "resolved": "https://registry.npmjs.org/async/-/async-0.2.10.tgz"
                },
                "source-map": {
                  "version": "0.1.34",
                  "from": "https://registry.npmjs.org/source-map/-/source-map-0.1.34.tgz",
                  "resolved": "https://registry.npmjs.org/source-map/-/source-map-0.1.34.tgz",
                  "dependencies": {
                    "amdefine": {
                      "version": "0.1.0",
                      "from": "https://registry.npmjs.org/amdefine/-/amdefine-0.1.0.tgz",
                      "resolved": "https://registry.npmjs.org/amdefine/-/amdefine-0.1.0.tgz"
                    }
                  }
                },
                "optimist": {
                  "version": "0.3.7",
                  "from": "https://registry.npmjs.org/optimist/-/optimist-0.3.7.tgz",
                  "resolved": "https://registry.npmjs.org/optimist/-/optimist-0.3.7.tgz",
                  "dependencies": {
                    "wordwrap": {
                      "version": "0.0.2",
                      "from": "https://registry.npmjs.org/wordwrap/-/wordwrap-0.0.2.tgz",
                      "resolved": "https://registry.npmjs.org/wordwrap/-/wordwrap-0.0.2.tgz"
                    }
                  }
                },
                "uglify-to-browserify": {
                  "version": "1.0.2",
                  "from": "https://registry.npmjs.org/uglify-to-browserify/-/uglify-to-browserify-1.0.2.tgz",
                  "resolved": "https://registry.npmjs.org/uglify-to-browserify/-/uglify-to-browserify-1.0.2.tgz"
                }
              }
            },
            "enhanced-resolve": {
              "version": "0.7.6",
              "from": "https://registry.npmjs.org/enhanced-resolve/-/enhanced-resolve-0.7.6.tgz",
              "resolved": "https://registry.npmjs.org/enhanced-resolve/-/enhanced-resolve-0.7.6.tgz",
              "dependencies": {
                "graceful-fs": {
                  "version": "2.0.3",
                  "from": "https://registry.npmjs.org/graceful-fs/-/graceful-fs-2.0.3.tgz",
                  "resolved": "https://registry.npmjs.org/graceful-fs/-/graceful-fs-2.0.3.tgz"
                }
              }
            },
            "memory-fs": {
              "version": "0.1.0",
              "from": "https://registry.npmjs.org/memory-fs/-/memory-fs-0.1.0.tgz",
              "resolved": "https://registry.npmjs.org/memory-fs/-/memory-fs-0.1.0.tgz"
            },
            "clone": {
              "version": "0.1.18",
              "from": "https://registry.npmjs.org/clone/-/clone-0.1.18.tgz",
              "resolved": "https://registry.npmjs.org/clone/-/clone-0.1.18.tgz"
            },
            "webpack-core": {
              "version": "0.4.8",
              "from": "https://registry.npmjs.org/webpack-core/-/webpack-core-0.4.8.tgz",
              "resolved": "https://registry.npmjs.org/webpack-core/-/webpack-core-0.4.8.tgz",
              "dependencies": {
                "source-map": {
                  "version": "0.1.39",
                  "from": "https://registry.npmjs.org/source-map/-/source-map-0.1.39.tgz",
                  "resolved": "https://registry.npmjs.org/source-map/-/source-map-0.1.39.tgz",
                  "dependencies": {
                    "amdefine": {
                      "version": "0.1.0",
                      "from": "https://registry.npmjs.org/amdefine/-/amdefine-0.1.0.tgz",
                      "resolved": "https://registry.npmjs.org/amdefine/-/amdefine-0.1.0.tgz"
                    }
                  }
                }
              }
            },
            "node-libs-browser": {
              "version": "0.4.0",
              "from": "https://registry.npmjs.org/node-libs-browser/-/node-libs-browser-0.4.0.tgz",
              "resolved": "https://registry.npmjs.org/node-libs-browser/-/node-libs-browser-0.4.0.tgz",
              "dependencies": {
                "console-browserify": {
                  "version": "1.1.0",
                  "from": "https://registry.npmjs.org/console-browserify/-/console-browserify-1.1.0.tgz",
                  "resolved": "https://registry.npmjs.org/console-browserify/-/console-browserify-1.1.0.tgz",
                  "dependencies": {
                    "date-now": {
                      "version": "0.1.4",
                      "from": "https://registry.npmjs.org/date-now/-/date-now-0.1.4.tgz",
                      "resolved": "https://registry.npmjs.org/date-now/-/date-now-0.1.4.tgz"
                    }
                  }
                },
                "vm-browserify": {
                  "version": "0.0.4",
                  "from": "https://registry.npmjs.org/vm-browserify/-/vm-browserify-0.0.4.tgz",
                  "resolved": "https://registry.npmjs.org/vm-browserify/-/vm-browserify-0.0.4.tgz",
                  "dependencies": {
                    "indexof": {
                      "version": "0.0.1",
                      "from": "https://registry.npmjs.org/indexof/-/indexof-0.0.1.tgz",
                      "resolved": "https://registry.npmjs.org/indexof/-/indexof-0.0.1.tgz"
                    }
                  }
                },
                "crypto-browserify": {
                  "version": "3.2.2",
                  "from": "https://registry.npmjs.org/crypto-browserify/-/crypto-browserify-3.2.2.tgz",
                  "resolved": "https://registry.npmjs.org/crypto-browserify/-/crypto-browserify-3.2.2.tgz",
                  "dependencies": {
                    "pbkdf2-compat": {
                      "version": "2.0.0",
                      "from": "https://registry.npmjs.org/pbkdf2-compat/-/pbkdf2-compat-2.0.0.tgz",
                      "resolved": "https://registry.npmjs.org/pbkdf2-compat/-/pbkdf2-compat-2.0.0.tgz",
                      "dependencies": {
                        "istanbul": {
                          "version": "0.3.2",
                          "from": "https://registry.npmjs.org/istanbul/-/istanbul-0.3.2.tgz",
                          "resolved": "https://registry.npmjs.org/istanbul/-/istanbul-0.3.2.tgz",
                          "dependencies": {
                            "escodegen": {
                              "version": "1.3.3",
                              "from": "https://registry.npmjs.org/escodegen/-/escodegen-1.3.3.tgz",
                              "resolved": "https://registry.npmjs.org/escodegen/-/escodegen-1.3.3.tgz",
                              "dependencies": {
                                "esutils": {
                                  "version": "1.0.0",
                                  "from": "https://registry.npmjs.org/esutils/-/esutils-1.0.0.tgz",
                                  "resolved": "https://registry.npmjs.org/esutils/-/esutils-1.0.0.tgz"
                                },
                                "estraverse": {
                                  "version": "1.5.1",
                                  "from": "https://registry.npmjs.org/estraverse/-/estraverse-1.5.1.tgz",
                                  "resolved": "https://registry.npmjs.org/estraverse/-/estraverse-1.5.1.tgz"
                                },
                                "esprima": {
                                  "version": "1.1.1",
                                  "from": "https://registry.npmjs.org/esprima/-/esprima-1.1.1.tgz",
                                  "resolved": "https://registry.npmjs.org/esprima/-/esprima-1.1.1.tgz"
                                },
                                "source-map": {
                                  "version": "0.1.39",
                                  "from": "https://registry.npmjs.org/source-map/-/source-map-0.1.39.tgz",
                                  "resolved": "https://registry.npmjs.org/source-map/-/source-map-0.1.39.tgz",
                                  "dependencies": {
                                    "amdefine": {
                                      "version": "0.1.0",
                                      "from": "https://registry.npmjs.org/amdefine/-/amdefine-0.1.0.tgz",
                                      "resolved": "https://registry.npmjs.org/amdefine/-/amdefine-0.1.0.tgz"
                                    }
                                  }
                                }
                              }
                            },
                            "handlebars": {
                              "version": "1.3.0",
                              "from": "https://registry.npmjs.org/handlebars/-/handlebars-1.3.0.tgz",
                              "resolved": "https://registry.npmjs.org/handlebars/-/handlebars-1.3.0.tgz",
                              "dependencies": {
                                "optimist": {
                                  "version": "0.3.7",
                                  "from": "https://registry.npmjs.org/optimist/-/optimist-0.3.7.tgz",
                                  "resolved": "https://registry.npmjs.org/optimist/-/optimist-0.3.7.tgz"
                                },
                                "uglify-js": {
                                  "version": "2.3.6",
                                  "from": "https://registry.npmjs.org/uglify-js/-/uglify-js-2.3.6.tgz",
                                  "resolved": "https://registry.npmjs.org/uglify-js/-/uglify-js-2.3.6.tgz",
                                  "dependencies": {
                                    "async": {
                                      "version": "0.2.10",
                                      "from": "https://registry.npmjs.org/async/-/async-0.2.10.tgz",
                                      "resolved": "https://registry.npmjs.org/async/-/async-0.2.10.tgz"
                                    },
                                    "source-map": {
                                      "version": "0.1.39",
                                      "from": "https://registry.npmjs.org/source-map/-/source-map-0.1.39.tgz",
                                      "resolved": "https://registry.npmjs.org/source-map/-/source-map-0.1.39.tgz",
                                      "dependencies": {
                                        "amdefine": {
                                          "version": "0.1.0",
                                          "from": "https://registry.npmjs.org/amdefine/-/amdefine-0.1.0.tgz",
                                          "resolved": "https://registry.npmjs.org/amdefine/-/amdefine-0.1.0.tgz"
                                        }
                                      }
                                    }
                                  }
                                }
                              }
                            },
                            "nopt": {
                              "version": "3.0.1",
                              "from": "https://registry.npmjs.org/nopt/-/nopt-3.0.1.tgz",
                              "resolved": "https://registry.npmjs.org/nopt/-/nopt-3.0.1.tgz"
                            },
                            "fileset": {
                              "version": "0.1.5",
                              "from": "https://registry.npmjs.org/fileset/-/fileset-0.1.5.tgz",
                              "resolved": "https://registry.npmjs.org/fileset/-/fileset-0.1.5.tgz",
                              "dependencies": {
                                "minimatch": {
                                  "version": "0.4.0",
                                  "from": "https://registry.npmjs.org/minimatch/-/minimatch-0.4.0.tgz",
                                  "resolved": "https://registry.npmjs.org/minimatch/-/minimatch-0.4.0.tgz",
                                  "dependencies": {
                                    "lru-cache": {
                                      "version": "2.5.0",
                                      "from": "https://registry.npmjs.org/lru-cache/-/lru-cache-2.5.0.tgz",
                                      "resolved": "https://registry.npmjs.org/lru-cache/-/lru-cache-2.5.0.tgz"
                                    },
                                    "sigmund": {
                                      "version": "1.0.0",
                                      "from": "https://registry.npmjs.org/sigmund/-/sigmund-1.0.0.tgz",
                                      "resolved": "https://registry.npmjs.org/sigmund/-/sigmund-1.0.0.tgz"
                                    }
                                  }
                                },
                                "glob": {
                                  "version": "3.2.11",
                                  "from": "https://registry.npmjs.org/glob/-/glob-3.2.11.tgz",
                                  "resolved": "https://registry.npmjs.org/glob/-/glob-3.2.11.tgz",
                                  "dependencies": {
                                    "inherits": {
                                      "version": "2.0.1",
                                      "from": "https://registry.npmjs.org/inherits/-/inherits-2.0.1.tgz",
                                      "resolved": "https://registry.npmjs.org/inherits/-/inherits-2.0.1.tgz"
                                    },
                                    "minimatch": {
                                      "version": "0.3.0",
                                      "from": "https://registry.npmjs.org/minimatch/-/minimatch-0.3.0.tgz",
                                      "resolved": "https://registry.npmjs.org/minimatch/-/minimatch-0.3.0.tgz",
                                      "dependencies": {
                                        "lru-cache": {
                                          "version": "2.5.0",
                                          "from": "https://registry.npmjs.org/lru-cache/-/lru-cache-2.5.0.tgz",
                                          "resolved": "https://registry.npmjs.org/lru-cache/-/lru-cache-2.5.0.tgz"
                                        },
                                        "sigmund": {
                                          "version": "1.0.0",
                                          "from": "https://registry.npmjs.org/sigmund/-/sigmund-1.0.0.tgz",
                                          "resolved": "https://registry.npmjs.org/sigmund/-/sigmund-1.0.0.tgz"
                                        }
                                      }
                                    }
                                  }
                                }
                              }
                            },
                            "which": {
                              "version": "1.0.5",
                              "from": "https://registry.npmjs.org/which/-/which-1.0.5.tgz",
                              "resolved": "https://registry.npmjs.org/which/-/which-1.0.5.tgz"
                            },
                            "abbrev": {
                              "version": "1.0.5",
                              "from": "https://registry.npmjs.org/abbrev/-/abbrev-1.0.5.tgz",
                              "resolved": "https://registry.npmjs.org/abbrev/-/abbrev-1.0.5.tgz"
                            },
                            "wordwrap": {
                              "version": "0.0.2",
                              "from": "https://registry.npmjs.org/wordwrap/-/wordwrap-0.0.2.tgz",
                              "resolved": "https://registry.npmjs.org/wordwrap/-/wordwrap-0.0.2.tgz"
                            },
                            "resolve": {
                              "version": "0.7.4",
                              "from": "https://registry.npmjs.org/resolve/-/resolve-0.7.4.tgz",
                              "resolved": "https://registry.npmjs.org/resolve/-/resolve-0.7.4.tgz"
                            },
                            "js-yaml": {
                              "version": "3.2.2",
                              "from": "https://registry.npmjs.org/js-yaml/-/js-yaml-3.2.2.tgz",
                              "resolved": "https://registry.npmjs.org/js-yaml/-/js-yaml-3.2.2.tgz",
                              "dependencies": {
                                "argparse": {
                                  "version": "0.1.15",
                                  "from": "https://registry.npmjs.org/argparse/-/argparse-0.1.15.tgz",
                                  "resolved": "https://registry.npmjs.org/argparse/-/argparse-0.1.15.tgz",
                                  "dependencies": {
                                    "underscore": {
                                      "version": "1.4.4",
                                      "from": "https://registry.npmjs.org/underscore/-/underscore-1.4.4.tgz",
                                      "resolved": "https://registry.npmjs.org/underscore/-/underscore-1.4.4.tgz"
                                    },
                                    "underscore.string": {
                                      "version": "2.3.3",
                                      "from": "https://registry.npmjs.org/underscore.string/-/underscore.string-2.3.3.tgz",
                                      "resolved": "https://registry.npmjs.org/underscore.string/-/underscore.string-2.3.3.tgz"
                                    }
                                  }
                                },
                                "esprima": {
                                  "version": "1.0.4",
                                  "from": "https://registry.npmjs.org/esprima/-/esprima-1.0.4.tgz",
                                  "resolved": "https://registry.npmjs.org/esprima/-/esprima-1.0.4.tgz"
                                }
                              }
                            },
                            "once": {
                              "version": "1.3.1",
                              "from": "https://registry.npmjs.org/once/-/once-1.3.1.tgz",
                              "resolved": "https://registry.npmjs.org/once/-/once-1.3.1.tgz",
                              "dependencies": {
                                "wrappy": {
                                  "version": "1.0.1",
                                  "from": "https://registry.npmjs.org/wrappy/-/wrappy-1.0.1.tgz",
                                  "resolved": "https://registry.npmjs.org/wrappy/-/wrappy-1.0.1.tgz"
                                }
                              }
                            }
                          }
                        }
                      }
                    },
                    "ripemd160": {
                      "version": "0.2.0",
                      "from": "https://registry.npmjs.org/ripemd160/-/ripemd160-0.2.0.tgz",
                      "resolved": "https://registry.npmjs.org/ripemd160/-/ripemd160-0.2.0.tgz"
                    },
                    "sha.js": {
                      "version": "2.2.6",
                      "from": "https://registry.npmjs.org/sha.js/-/sha.js-2.2.6.tgz",
                      "resolved": "https://registry.npmjs.org/sha.js/-/sha.js-2.2.6.tgz"
                    }
                  }
                },
                "http-browserify": {
                  "version": "1.6.0",
                  "from": "https://registry.npmjs.org/http-browserify/-/http-browserify-1.6.0.tgz",
                  "resolved": "https://registry.npmjs.org/http-browserify/-/http-browserify-1.6.0.tgz",
                  "dependencies": {
                    "Base64": {
                      "version": "0.2.1",
                      "from": "https://registry.npmjs.org/Base64/-/Base64-0.2.1.tgz",
                      "resolved": "https://registry.npmjs.org/Base64/-/Base64-0.2.1.tgz"
                    },
                    "inherits": {
                      "version": "2.0.1",
                      "from": "https://registry.npmjs.org/inherits/-/inherits-2.0.1.tgz",
                      "resolved": "https://registry.npmjs.org/inherits/-/inherits-2.0.1.tgz"
                    }
                  }
                },
                "browserify-zlib": {
                  "version": "0.1.4",
                  "from": "https://registry.npmjs.org/browserify-zlib/-/browserify-zlib-0.1.4.tgz",
                  "resolved": "https://registry.npmjs.org/browserify-zlib/-/browserify-zlib-0.1.4.tgz",
                  "dependencies": {
                    "pako": {
                      "version": "0.2.5",
                      "from": "https://registry.npmjs.org/pako/-/pako-0.2.5.tgz",
                      "resolved": "https://registry.npmjs.org/pako/-/pako-0.2.5.tgz"
                    }
                  }
                },
                "https-browserify": {
                  "version": "0.0.0",
                  "from": "https://registry.npmjs.org/https-browserify/-/https-browserify-0.0.0.tgz",
                  "resolved": "https://registry.npmjs.org/https-browserify/-/https-browserify-0.0.0.tgz"
                },
                "tty-browserify": {
                  "version": "0.0.0",
                  "from": "https://registry.npmjs.org/tty-browserify/-/tty-browserify-0.0.0.tgz",
                  "resolved": "https://registry.npmjs.org/tty-browserify/-/tty-browserify-0.0.0.tgz"
                },
                "constants-browserify": {
                  "version": "0.0.1",
                  "from": "https://registry.npmjs.org/constants-browserify/-/constants-browserify-0.0.1.tgz",
                  "resolved": "https://registry.npmjs.org/constants-browserify/-/constants-browserify-0.0.1.tgz"
                },
                "os-browserify": {
                  "version": "0.1.2",
                  "from": "https://registry.npmjs.org/os-browserify/-/os-browserify-0.1.2.tgz",
                  "resolved": "https://registry.npmjs.org/os-browserify/-/os-browserify-0.1.2.tgz"
                },
                "path-browserify": {
                  "version": "0.0.0",
                  "from": "https://registry.npmjs.org/path-browserify/-/path-browserify-0.0.0.tgz",
                  "resolved": "https://registry.npmjs.org/path-browserify/-/path-browserify-0.0.0.tgz"
                },
                "domain-browser": {
                  "version": "1.1.2",
                  "from": "https://registry.npmjs.org/domain-browser/-/domain-browser-1.1.2.tgz",
                  "resolved": "https://registry.npmjs.org/domain-browser/-/domain-browser-1.1.2.tgz"
                },
                "querystring-es3": {
                  "version": "0.2.1-0",
                  "from": "https://registry.npmjs.org/querystring-es3/-/querystring-es3-0.2.1-0.tgz",
                  "resolved": "https://registry.npmjs.org/querystring-es3/-/querystring-es3-0.2.1-0.tgz"
                },
                "timers-browserify": {
                  "version": "1.1.0",
                  "from": "https://registry.npmjs.org/timers-browserify/-/timers-browserify-1.1.0.tgz",
                  "resolved": "https://registry.npmjs.org/timers-browserify/-/timers-browserify-1.1.0.tgz",
                  "dependencies": {
                    "process": {
                      "version": "0.5.2",
                      "from": "https://registry.npmjs.org/process/-/process-0.5.2.tgz",
                      "resolved": "https://registry.npmjs.org/process/-/process-0.5.2.tgz"
                    }
                  }
                },
                "stream-browserify": {
                  "version": "1.0.0",
                  "from": "https://registry.npmjs.org/stream-browserify/-/stream-browserify-1.0.0.tgz",
                  "resolved": "https://registry.npmjs.org/stream-browserify/-/stream-browserify-1.0.0.tgz",
                  "dependencies": {
                    "inherits": {
                      "version": "2.0.1",
                      "from": "https://registry.npmjs.org/inherits/-/inherits-2.0.1.tgz",
                      "resolved": "https://registry.npmjs.org/inherits/-/inherits-2.0.1.tgz"
                    }
                  }
                },
                "readable-stream": {
                  "version": "1.1.13",
                  "from": "https://registry.npmjs.org/readable-stream/-/readable-stream-1.1.13.tgz",
                  "resolved": "https://registry.npmjs.org/readable-stream/-/readable-stream-1.1.13.tgz",
                  "dependencies": {
                    "core-util-is": {
                      "version": "1.0.1",
                      "from": "https://registry.npmjs.org/core-util-is/-/core-util-is-1.0.1.tgz",
                      "resolved": "https://registry.npmjs.org/core-util-is/-/core-util-is-1.0.1.tgz"
                    },
                    "isarray": {
                      "version": "0.0.1",
                      "from": "https://registry.npmjs.org/isarray/-/isarray-0.0.1.tgz",
                      "resolved": "https://registry.npmjs.org/isarray/-/isarray-0.0.1.tgz"
                    },
                    "inherits": {
                      "version": "2.0.1",
                      "from": "https://registry.npmjs.org/inherits/-/inherits-2.0.1.tgz",
                      "resolved": "https://registry.npmjs.org/inherits/-/inherits-2.0.1.tgz"
                    }
                  }
                },
                "string_decoder": {
                  "version": "0.10.31",
                  "from": "https://registry.npmjs.org/string_decoder/-/string_decoder-0.10.31.tgz",
                  "resolved": "https://registry.npmjs.org/string_decoder/-/string_decoder-0.10.31.tgz"
                },
                "punycode": {
                  "version": "1.3.1",
                  "from": "https://registry.npmjs.org/punycode/-/punycode-1.3.1.tgz",
                  "resolved": "https://registry.npmjs.org/punycode/-/punycode-1.3.1.tgz"
                },
                "events": {
                  "version": "1.0.2",
                  "from": "https://registry.npmjs.org/events/-/events-1.0.2.tgz",
                  "resolved": "https://registry.npmjs.org/events/-/events-1.0.2.tgz"
                },
                "util": {
                  "version": "0.10.3",
                  "from": "https://registry.npmjs.org/util/-/util-0.10.3.tgz",
                  "resolved": "https://registry.npmjs.org/util/-/util-0.10.3.tgz",
                  "dependencies": {
                    "inherits": {
                      "version": "2.0.1",
                      "from": "https://registry.npmjs.org/inherits/-/inherits-2.0.1.tgz",
                      "resolved": "https://registry.npmjs.org/inherits/-/inherits-2.0.1.tgz"
                    }
                  }
                },
                "assert": {
                  "version": "1.1.2",
                  "from": "https://registry.npmjs.org/assert/-/assert-1.1.2.tgz",
                  "resolved": "https://registry.npmjs.org/assert/-/assert-1.1.2.tgz"
                },
                "buffer": {
                  "version": "2.7.0",
                  "from": "https://registry.npmjs.org/buffer/-/buffer-2.7.0.tgz",
                  "resolved": "https://registry.npmjs.org/buffer/-/buffer-2.7.0.tgz",
                  "dependencies": {
                    "base64-js": {
                      "version": "0.0.7",
                      "from": "https://registry.npmjs.org/base64-js/-/base64-js-0.0.7.tgz",
                      "resolved": "https://registry.npmjs.org/base64-js/-/base64-js-0.0.7.tgz"
                    },
                    "ieee754": {
                      "version": "1.1.4",
                      "from": "https://registry.npmjs.org/ieee754/-/ieee754-1.1.4.tgz",
                      "resolved": "https://registry.npmjs.org/ieee754/-/ieee754-1.1.4.tgz"
                    },
                    "is-array": {
                      "version": "1.0.1",
                      "from": "https://registry.npmjs.org/is-array/-/is-array-1.0.1.tgz",
                      "resolved": "https://registry.npmjs.org/is-array/-/is-array-1.0.1.tgz"
                    }
                  }
                },
                "url": {
                  "version": "0.10.1",
                  "from": "https://registry.npmjs.org/url/-/url-0.10.1.tgz",
                  "resolved": "https://registry.npmjs.org/url/-/url-0.10.1.tgz",
                  "dependencies": {
                    "punycode": {
                      "version": "1.2.4",
                      "from": "https://registry.npmjs.org/punycode/-/punycode-1.2.4.tgz",
                      "resolved": "https://registry.npmjs.org/punycode/-/punycode-1.2.4.tgz"
                    }
                  }
                },
                "process": {
                  "version": "0.7.0",
                  "from": "https://registry.npmjs.org/process/-/process-0.7.0.tgz",
                  "resolved": "https://registry.npmjs.org/process/-/process-0.7.0.tgz"
                }
              }
            },
            "tapable": {
              "version": "0.1.8",
              "from": "https://registry.npmjs.org/tapable/-/tapable-0.1.8.tgz",
              "resolved": "https://registry.npmjs.org/tapable/-/tapable-0.1.8.tgz"
            }
          }
        }
      }
>>>>>>> ca393864
    }
  }
}<|MERGE_RESOLUTION|>--- conflicted
+++ resolved
@@ -1,1290 +1,7 @@
 {
   "name": "transporter",
-<<<<<<< HEAD
-  "version": "1.7.1",
-  "dependencies": {
-=======
   "version": "1.8.0",
   "dependencies": {
-    "async": {
-      "version": "0.9.0",
-      "from": "https://registry.npmjs.org/async/-/async-0.9.0.tgz",
-      "resolved": "https://registry.npmjs.org/async/-/async-0.9.0.tgz"
-    },
-    "chai": {
-      "version": "1.9.1",
-      "from": "https://registry.npmjs.org/chai/-/chai-1.9.1.tgz",
-      "resolved": "https://registry.npmjs.org/chai/-/chai-1.9.1.tgz",
-      "dependencies": {
-        "assertion-error": {
-          "version": "1.0.0",
-          "from": "https://registry.npmjs.org/assertion-error/-/assertion-error-1.0.0.tgz",
-          "resolved": "https://registry.npmjs.org/assertion-error/-/assertion-error-1.0.0.tgz"
-        },
-        "deep-eql": {
-          "version": "0.1.3",
-          "from": "https://registry.npmjs.org/deep-eql/-/deep-eql-0.1.3.tgz",
-          "resolved": "https://registry.npmjs.org/deep-eql/-/deep-eql-0.1.3.tgz",
-          "dependencies": {
-            "type-detect": {
-              "version": "0.1.1",
-              "from": "https://registry.npmjs.org/type-detect/-/type-detect-0.1.1.tgz",
-              "resolved": "https://registry.npmjs.org/type-detect/-/type-detect-0.1.1.tgz"
-            }
-          }
-        }
-      }
-    },
-    "grunt": {
-      "version": "0.4.2",
-      "from": "https://registry.npmjs.org/grunt/-/grunt-0.4.2.tgz",
-      "resolved": "https://registry.npmjs.org/grunt/-/grunt-0.4.2.tgz",
-      "dependencies": {
-        "async": {
-          "version": "0.1.22",
-          "from": "https://registry.npmjs.org/async/-/async-0.1.22.tgz",
-          "resolved": "https://registry.npmjs.org/async/-/async-0.1.22.tgz"
-        },
-        "coffee-script": {
-          "version": "1.3.3",
-          "from": "https://registry.npmjs.org/coffee-script/-/coffee-script-1.3.3.tgz",
-          "resolved": "https://registry.npmjs.org/coffee-script/-/coffee-script-1.3.3.tgz"
-        },
-        "colors": {
-          "version": "0.6.2",
-          "from": "https://registry.npmjs.org/colors/-/colors-0.6.2.tgz",
-          "resolved": "https://registry.npmjs.org/colors/-/colors-0.6.2.tgz"
-        },
-        "dateformat": {
-          "version": "1.0.2-1.2.3",
-          "from": "https://registry.npmjs.org/dateformat/-/dateformat-1.0.2-1.2.3.tgz",
-          "resolved": "https://registry.npmjs.org/dateformat/-/dateformat-1.0.2-1.2.3.tgz"
-        },
-        "eventemitter2": {
-          "version": "0.4.13",
-          "from": "https://registry.npmjs.org/eventemitter2/-/eventemitter2-0.4.13.tgz",
-          "resolved": "https://registry.npmjs.org/eventemitter2/-/eventemitter2-0.4.13.tgz"
-        },
-        "findup-sync": {
-          "version": "0.1.2",
-          "from": "https://registry.npmjs.org/findup-sync/-/findup-sync-0.1.2.tgz",
-          "resolved": "https://registry.npmjs.org/findup-sync/-/findup-sync-0.1.2.tgz",
-          "dependencies": {
-            "lodash": {
-              "version": "1.0.1",
-              "from": "https://registry.npmjs.org/lodash/-/lodash-1.0.1.tgz",
-              "resolved": "https://registry.npmjs.org/lodash/-/lodash-1.0.1.tgz"
-            }
-          }
-        },
-        "glob": {
-          "version": "3.1.21",
-          "from": "https://registry.npmjs.org/glob/-/glob-3.1.21.tgz",
-          "resolved": "https://registry.npmjs.org/glob/-/glob-3.1.21.tgz",
-          "dependencies": {
-            "graceful-fs": {
-              "version": "1.2.3",
-              "from": "https://registry.npmjs.org/graceful-fs/-/graceful-fs-1.2.3.tgz",
-              "resolved": "https://registry.npmjs.org/graceful-fs/-/graceful-fs-1.2.3.tgz"
-            },
-            "inherits": {
-              "version": "1.0.0",
-              "from": "https://registry.npmjs.org/inherits/-/inherits-1.0.0.tgz",
-              "resolved": "https://registry.npmjs.org/inherits/-/inherits-1.0.0.tgz"
-            }
-          }
-        },
-        "hooker": {
-          "version": "0.2.3",
-          "from": "https://registry.npmjs.org/hooker/-/hooker-0.2.3.tgz",
-          "resolved": "https://registry.npmjs.org/hooker/-/hooker-0.2.3.tgz"
-        },
-        "iconv-lite": {
-          "version": "0.2.11",
-          "from": "https://registry.npmjs.org/iconv-lite/-/iconv-lite-0.2.11.tgz",
-          "resolved": "https://registry.npmjs.org/iconv-lite/-/iconv-lite-0.2.11.tgz"
-        },
-        "minimatch": {
-          "version": "0.2.14",
-          "from": "https://registry.npmjs.org/minimatch/-/minimatch-0.2.14.tgz",
-          "resolved": "https://registry.npmjs.org/minimatch/-/minimatch-0.2.14.tgz",
-          "dependencies": {
-            "lru-cache": {
-              "version": "2.5.0",
-              "from": "https://registry.npmjs.org/lru-cache/-/lru-cache-2.5.0.tgz",
-              "resolved": "https://registry.npmjs.org/lru-cache/-/lru-cache-2.5.0.tgz"
-            },
-            "sigmund": {
-              "version": "1.0.0",
-              "from": "https://registry.npmjs.org/sigmund/-/sigmund-1.0.0.tgz",
-              "resolved": "https://registry.npmjs.org/sigmund/-/sigmund-1.0.0.tgz"
-            }
-          }
-        },
-        "nopt": {
-          "version": "1.0.10",
-          "from": "https://registry.npmjs.org/nopt/-/nopt-1.0.10.tgz",
-          "resolved": "https://registry.npmjs.org/nopt/-/nopt-1.0.10.tgz",
-          "dependencies": {
-            "abbrev": {
-              "version": "1.0.4",
-              "from": "https://registry.npmjs.org/abbrev/-/abbrev-1.0.4.tgz",
-              "resolved": "https://registry.npmjs.org/abbrev/-/abbrev-1.0.4.tgz"
-            }
-          }
-        },
-        "rimraf": {
-          "version": "2.0.3",
-          "from": "https://registry.npmjs.org/rimraf/-/rimraf-2.0.3.tgz",
-          "resolved": "https://registry.npmjs.org/rimraf/-/rimraf-2.0.3.tgz",
-          "dependencies": {
-            "graceful-fs": {
-              "version": "1.1.14",
-              "from": "https://registry.npmjs.org/graceful-fs/-/graceful-fs-1.1.14.tgz",
-              "resolved": "https://registry.npmjs.org/graceful-fs/-/graceful-fs-1.1.14.tgz"
-            }
-          }
-        },
-        "lodash": {
-          "version": "0.9.2",
-          "from": "https://registry.npmjs.org/lodash/-/lodash-0.9.2.tgz",
-          "resolved": "https://registry.npmjs.org/lodash/-/lodash-0.9.2.tgz"
-        },
-        "underscore.string": {
-          "version": "2.2.1",
-          "from": "https://registry.npmjs.org/underscore.string/-/underscore.string-2.2.1.tgz",
-          "resolved": "https://registry.npmjs.org/underscore.string/-/underscore.string-2.2.1.tgz"
-        },
-        "which": {
-          "version": "1.0.5",
-          "from": "https://registry.npmjs.org/which/-/which-1.0.5.tgz",
-          "resolved": "https://registry.npmjs.org/which/-/which-1.0.5.tgz"
-        },
-        "js-yaml": {
-          "version": "2.0.5",
-          "from": "https://registry.npmjs.org/js-yaml/-/js-yaml-2.0.5.tgz",
-          "resolved": "https://registry.npmjs.org/js-yaml/-/js-yaml-2.0.5.tgz",
-          "dependencies": {
-            "argparse": {
-              "version": "0.1.15",
-              "from": "https://registry.npmjs.org/argparse/-/argparse-0.1.15.tgz",
-              "resolved": "https://registry.npmjs.org/argparse/-/argparse-0.1.15.tgz",
-              "dependencies": {
-                "underscore": {
-                  "version": "1.4.4",
-                  "from": "https://registry.npmjs.org/underscore/-/underscore-1.4.4.tgz",
-                  "resolved": "https://registry.npmjs.org/underscore/-/underscore-1.4.4.tgz"
-                },
-                "underscore.string": {
-                  "version": "2.3.3",
-                  "from": "https://registry.npmjs.org/underscore.string/-/underscore.string-2.3.3.tgz",
-                  "resolved": "https://registry.npmjs.org/underscore.string/-/underscore.string-2.3.3.tgz"
-                }
-              }
-            },
-            "esprima": {
-              "version": "1.0.4",
-              "from": "https://registry.npmjs.org/esprima/-/esprima-1.0.4.tgz",
-              "resolved": "https://registry.npmjs.org/esprima/-/esprima-1.0.4.tgz"
-            }
-          }
-        },
-        "exit": {
-          "version": "0.1.2",
-          "from": "https://registry.npmjs.org/exit/-/exit-0.1.2.tgz",
-          "resolved": "https://registry.npmjs.org/exit/-/exit-0.1.2.tgz"
-        },
-        "getobject": {
-          "version": "0.1.0",
-          "from": "https://registry.npmjs.org/getobject/-/getobject-0.1.0.tgz",
-          "resolved": "https://registry.npmjs.org/getobject/-/getobject-0.1.0.tgz"
-        }
-      }
-    },
-    "grunt-contrib-uglify": {
-      "version": "0.4.0",
-      "from": "https://registry.npmjs.org/grunt-contrib-uglify/-/grunt-contrib-uglify-0.4.0.tgz",
-      "resolved": "https://registry.npmjs.org/grunt-contrib-uglify/-/grunt-contrib-uglify-0.4.0.tgz",
-      "dependencies": {
-        "chalk": {
-          "version": "0.4.0",
-          "from": "https://registry.npmjs.org/chalk/-/chalk-0.4.0.tgz",
-          "resolved": "https://registry.npmjs.org/chalk/-/chalk-0.4.0.tgz",
-          "dependencies": {
-            "has-color": {
-              "version": "0.1.4",
-              "from": "https://registry.npmjs.org/has-color/-/has-color-0.1.4.tgz",
-              "resolved": "https://registry.npmjs.org/has-color/-/has-color-0.1.4.tgz"
-            },
-            "ansi-styles": {
-              "version": "1.0.0",
-              "from": "https://registry.npmjs.org/ansi-styles/-/ansi-styles-1.0.0.tgz",
-              "resolved": "https://registry.npmjs.org/ansi-styles/-/ansi-styles-1.0.0.tgz"
-            },
-            "strip-ansi": {
-              "version": "0.1.1",
-              "from": "https://registry.npmjs.org/strip-ansi/-/strip-ansi-0.1.1.tgz",
-              "resolved": "https://registry.npmjs.org/strip-ansi/-/strip-ansi-0.1.1.tgz"
-            }
-          }
-        },
-        "maxmin": {
-          "version": "0.1.0",
-          "from": "https://registry.npmjs.org/maxmin/-/maxmin-0.1.0.tgz",
-          "resolved": "https://registry.npmjs.org/maxmin/-/maxmin-0.1.0.tgz",
-          "dependencies": {
-            "gzip-size": {
-              "version": "0.1.0",
-              "from": "https://registry.npmjs.org/gzip-size/-/gzip-size-0.1.0.tgz",
-              "resolved": "https://registry.npmjs.org/gzip-size/-/gzip-size-0.1.0.tgz",
-              "dependencies": {
-                "concat-stream": {
-                  "version": "1.4.3",
-                  "from": "https://registry.npmjs.org/concat-stream/-/concat-stream-1.4.3.tgz",
-                  "resolved": "https://registry.npmjs.org/concat-stream/-/concat-stream-1.4.3.tgz",
-                  "dependencies": {
-                    "inherits": {
-                      "version": "2.0.1",
-                      "from": "https://registry.npmjs.org/inherits/-/inherits-2.0.1.tgz",
-                      "resolved": "https://registry.npmjs.org/inherits/-/inherits-2.0.1.tgz"
-                    },
-                    "typedarray": {
-                      "version": "0.0.5",
-                      "from": "https://registry.npmjs.org/typedarray/-/typedarray-0.0.5.tgz",
-                      "resolved": "https://registry.npmjs.org/typedarray/-/typedarray-0.0.5.tgz"
-                    },
-                    "readable-stream": {
-                      "version": "1.1.11",
-                      "from": "https://registry.npmjs.org/readable-stream/-/readable-stream-1.1.11.tgz",
-                      "resolved": "https://registry.npmjs.org/readable-stream/-/readable-stream-1.1.11.tgz",
-                      "dependencies": {
-                        "core-util-is": {
-                          "version": "1.0.1",
-                          "from": "https://registry.npmjs.org/core-util-is/-/core-util-is-1.0.1.tgz",
-                          "resolved": "https://registry.npmjs.org/core-util-is/-/core-util-is-1.0.1.tgz"
-                        },
-                        "string_decoder": {
-                          "version": "0.10.25-1",
-                          "from": "https://registry.npmjs.org/string_decoder/-/string_decoder-0.10.25-1.tgz",
-                          "resolved": "https://registry.npmjs.org/string_decoder/-/string_decoder-0.10.25-1.tgz"
-                        },
-                        "debuglog": {
-                          "version": "0.0.2",
-                          "from": "https://registry.npmjs.org/debuglog/-/debuglog-0.0.2.tgz",
-                          "resolved": "https://registry.npmjs.org/debuglog/-/debuglog-0.0.2.tgz"
-                        }
-                      }
-                    }
-                  }
-                },
-                "zlib-browserify": {
-                  "version": "0.0.3",
-                  "from": "https://registry.npmjs.org/zlib-browserify/-/zlib-browserify-0.0.3.tgz",
-                  "resolved": "https://registry.npmjs.org/zlib-browserify/-/zlib-browserify-0.0.3.tgz",
-                  "dependencies": {
-                    "tape": {
-                      "version": "0.2.2",
-                      "from": "https://registry.npmjs.org/tape/-/tape-0.2.2.tgz",
-                      "resolved": "https://registry.npmjs.org/tape/-/tape-0.2.2.tgz",
-                      "dependencies": {
-                        "jsonify": {
-                          "version": "0.0.0",
-                          "from": "https://registry.npmjs.org/jsonify/-/jsonify-0.0.0.tgz",
-                          "resolved": "https://registry.npmjs.org/jsonify/-/jsonify-0.0.0.tgz"
-                        },
-                        "deep-equal": {
-                          "version": "0.0.0",
-                          "from": "https://registry.npmjs.org/deep-equal/-/deep-equal-0.0.0.tgz",
-                          "resolved": "https://registry.npmjs.org/deep-equal/-/deep-equal-0.0.0.tgz"
-                        },
-                        "defined": {
-                          "version": "0.0.0",
-                          "from": "https://registry.npmjs.org/defined/-/defined-0.0.0.tgz",
-                          "resolved": "https://registry.npmjs.org/defined/-/defined-0.0.0.tgz"
-                        }
-                      }
-                    }
-                  }
-                }
-              }
-            },
-            "pretty-bytes": {
-              "version": "0.1.0",
-              "from": "https://registry.npmjs.org/pretty-bytes/-/pretty-bytes-0.1.0.tgz",
-              "resolved": "https://registry.npmjs.org/pretty-bytes/-/pretty-bytes-0.1.0.tgz"
-            }
-          }
-        }
-      }
-    },
-    "grunt-contrib-watch": {
-      "version": "0.6.1",
-      "from": "https://registry.npmjs.org/grunt-contrib-watch/-/grunt-contrib-watch-0.6.1.tgz",
-      "resolved": "https://registry.npmjs.org/grunt-contrib-watch/-/grunt-contrib-watch-0.6.1.tgz",
-      "dependencies": {
-        "gaze": {
-          "version": "0.5.1",
-          "from": "https://registry.npmjs.org/gaze/-/gaze-0.5.1.tgz",
-          "resolved": "https://registry.npmjs.org/gaze/-/gaze-0.5.1.tgz",
-          "dependencies": {
-            "globule": {
-              "version": "0.1.0",
-              "from": "https://registry.npmjs.org/globule/-/globule-0.1.0.tgz",
-              "resolved": "https://registry.npmjs.org/globule/-/globule-0.1.0.tgz",
-              "dependencies": {
-                "lodash": {
-                  "version": "1.0.1",
-                  "from": "https://registry.npmjs.org/lodash/-/lodash-1.0.1.tgz",
-                  "resolved": "https://registry.npmjs.org/lodash/-/lodash-1.0.1.tgz"
-                },
-                "glob": {
-                  "version": "3.1.21",
-                  "from": "https://registry.npmjs.org/glob/-/glob-3.1.21.tgz",
-                  "resolved": "https://registry.npmjs.org/glob/-/glob-3.1.21.tgz",
-                  "dependencies": {
-                    "graceful-fs": {
-                      "version": "1.2.3",
-                      "from": "https://registry.npmjs.org/graceful-fs/-/graceful-fs-1.2.3.tgz",
-                      "resolved": "https://registry.npmjs.org/graceful-fs/-/graceful-fs-1.2.3.tgz"
-                    },
-                    "inherits": {
-                      "version": "1.0.0",
-                      "from": "https://registry.npmjs.org/inherits/-/inherits-1.0.0.tgz",
-                      "resolved": "https://registry.npmjs.org/inherits/-/inherits-1.0.0.tgz"
-                    }
-                  }
-                },
-                "minimatch": {
-                  "version": "0.2.14",
-                  "from": "https://registry.npmjs.org/minimatch/-/minimatch-0.2.14.tgz",
-                  "resolved": "https://registry.npmjs.org/minimatch/-/minimatch-0.2.14.tgz",
-                  "dependencies": {
-                    "lru-cache": {
-                      "version": "2.5.0",
-                      "from": "https://registry.npmjs.org/lru-cache/-/lru-cache-2.5.0.tgz",
-                      "resolved": "https://registry.npmjs.org/lru-cache/-/lru-cache-2.5.0.tgz"
-                    },
-                    "sigmund": {
-                      "version": "1.0.0",
-                      "from": "https://registry.npmjs.org/sigmund/-/sigmund-1.0.0.tgz",
-                      "resolved": "https://registry.npmjs.org/sigmund/-/sigmund-1.0.0.tgz"
-                    }
-                  }
-                }
-              }
-            }
-          }
-        },
-        "tiny-lr-fork": {
-          "version": "0.0.5",
-          "from": "https://registry.npmjs.org/tiny-lr-fork/-/tiny-lr-fork-0.0.5.tgz",
-          "resolved": "https://registry.npmjs.org/tiny-lr-fork/-/tiny-lr-fork-0.0.5.tgz",
-          "dependencies": {
-            "qs": {
-              "version": "0.5.6",
-              "from": "https://registry.npmjs.org/qs/-/qs-0.5.6.tgz",
-              "resolved": "https://registry.npmjs.org/qs/-/qs-0.5.6.tgz"
-            },
-            "faye-websocket": {
-              "version": "0.4.4",
-              "from": "https://registry.npmjs.org/faye-websocket/-/faye-websocket-0.4.4.tgz",
-              "resolved": "https://registry.npmjs.org/faye-websocket/-/faye-websocket-0.4.4.tgz"
-            },
-            "noptify": {
-              "version": "0.0.3",
-              "from": "https://registry.npmjs.org/noptify/-/noptify-0.0.3.tgz",
-              "resolved": "https://registry.npmjs.org/noptify/-/noptify-0.0.3.tgz",
-              "dependencies": {
-                "nopt": {
-                  "version": "2.0.0",
-                  "from": "https://registry.npmjs.org/nopt/-/nopt-2.0.0.tgz",
-                  "resolved": "https://registry.npmjs.org/nopt/-/nopt-2.0.0.tgz",
-                  "dependencies": {
-                    "abbrev": {
-                      "version": "1.0.5",
-                      "from": "https://registry.npmjs.org/abbrev/-/abbrev-1.0.5.tgz",
-                      "resolved": "https://registry.npmjs.org/abbrev/-/abbrev-1.0.5.tgz"
-                    }
-                  }
-                }
-              }
-            },
-            "debug": {
-              "version": "0.7.4",
-              "from": "https://registry.npmjs.org/debug/-/debug-0.7.4.tgz",
-              "resolved": "https://registry.npmjs.org/debug/-/debug-0.7.4.tgz"
-            }
-          }
-        },
-        "lodash": {
-          "version": "2.4.1",
-          "from": "https://registry.npmjs.org/lodash/-/lodash-2.4.1.tgz",
-          "resolved": "https://registry.npmjs.org/lodash/-/lodash-2.4.1.tgz"
-        },
-        "async": {
-          "version": "0.2.10",
-          "from": "https://registry.npmjs.org/async/-/async-0.2.10.tgz",
-          "resolved": "https://registry.npmjs.org/async/-/async-0.2.10.tgz"
-        }
-      }
-    },
-    "grunt-env": {
-      "version": "0.4.1",
-      "from": "https://registry.npmjs.org/grunt-env/-/grunt-env-0.4.1.tgz",
-      "resolved": "https://registry.npmjs.org/grunt-env/-/grunt-env-0.4.1.tgz",
-      "dependencies": {
-        "ini": {
-          "version": "1.1.0",
-          "from": "https://registry.npmjs.org/ini/-/ini-1.1.0.tgz",
-          "resolved": "https://registry.npmjs.org/ini/-/ini-1.1.0.tgz"
-        },
-        "lodash": {
-          "version": "2.4.1",
-          "from": "https://registry.npmjs.org/lodash/-/lodash-2.4.1.tgz",
-          "resolved": "https://registry.npmjs.org/lodash/-/lodash-2.4.1.tgz"
-        }
-      }
-    },
-    "grunt-karma": {
-      "version": "0.8.3",
-      "from": "https://registry.npmjs.org/grunt-karma/-/grunt-karma-0.8.3.tgz",
-      "resolved": "https://registry.npmjs.org/grunt-karma/-/grunt-karma-0.8.3.tgz",
-      "dependencies": {
-        "lodash": {
-          "version": "2.4.1",
-          "from": "https://registry.npmjs.org/lodash/-/lodash-2.4.1.tgz",
-          "resolved": "https://registry.npmjs.org/lodash/-/lodash-2.4.1.tgz"
-        }
-      }
-    },
-    "grunt-mocha-test": {
-      "version": "0.10.2",
-      "from": "https://registry.npmjs.org/grunt-mocha-test/-/grunt-mocha-test-0.10.2.tgz",
-      "resolved": "https://registry.npmjs.org/grunt-mocha-test/-/grunt-mocha-test-0.10.2.tgz",
-      "dependencies": {
-        "mocha": {
-          "version": "1.18.2",
-          "from": "https://registry.npmjs.org/mocha/-/mocha-1.18.2.tgz",
-          "resolved": "https://registry.npmjs.org/mocha/-/mocha-1.18.2.tgz",
-          "dependencies": {
-            "commander": {
-              "version": "2.0.0",
-              "from": "https://registry.npmjs.org/commander/-/commander-2.0.0.tgz",
-              "resolved": "https://registry.npmjs.org/commander/-/commander-2.0.0.tgz"
-            },
-            "growl": {
-              "version": "1.7.0",
-              "from": "https://registry.npmjs.org/growl/-/growl-1.7.0.tgz",
-              "resolved": "https://registry.npmjs.org/growl/-/growl-1.7.0.tgz"
-            },
-            "jade": {
-              "version": "0.26.3",
-              "from": "https://registry.npmjs.org/jade/-/jade-0.26.3.tgz",
-              "resolved": "https://registry.npmjs.org/jade/-/jade-0.26.3.tgz",
-              "dependencies": {
-                "commander": {
-                  "version": "0.6.1",
-                  "from": "https://registry.npmjs.org/commander/-/commander-0.6.1.tgz",
-                  "resolved": "https://registry.npmjs.org/commander/-/commander-0.6.1.tgz"
-                },
-                "mkdirp": {
-                  "version": "0.3.0",
-                  "from": "https://registry.npmjs.org/mkdirp/-/mkdirp-0.3.0.tgz",
-                  "resolved": "https://registry.npmjs.org/mkdirp/-/mkdirp-0.3.0.tgz"
-                }
-              }
-            },
-            "diff": {
-              "version": "1.0.7",
-              "from": "https://registry.npmjs.org/diff/-/diff-1.0.7.tgz",
-              "resolved": "https://registry.npmjs.org/diff/-/diff-1.0.7.tgz"
-            },
-            "debug": {
-              "version": "1.0.2",
-              "from": "https://registry.npmjs.org/debug/-/debug-1.0.2.tgz",
-              "resolved": "https://registry.npmjs.org/debug/-/debug-1.0.2.tgz",
-              "dependencies": {
-                "ms": {
-                  "version": "0.6.2",
-                  "from": "https://registry.npmjs.org/ms/-/ms-0.6.2.tgz",
-                  "resolved": "https://registry.npmjs.org/ms/-/ms-0.6.2.tgz"
-                }
-              }
-            },
-            "mkdirp": {
-              "version": "0.3.5",
-              "from": "https://registry.npmjs.org/mkdirp/-/mkdirp-0.3.5.tgz",
-              "resolved": "https://registry.npmjs.org/mkdirp/-/mkdirp-0.3.5.tgz"
-            },
-            "glob": {
-              "version": "3.2.3",
-              "from": "https://registry.npmjs.org/glob/-/glob-3.2.3.tgz",
-              "resolved": "https://registry.npmjs.org/glob/-/glob-3.2.3.tgz",
-              "dependencies": {
-                "minimatch": {
-                  "version": "0.2.14",
-                  "from": "https://registry.npmjs.org/minimatch/-/minimatch-0.2.14.tgz",
-                  "resolved": "https://registry.npmjs.org/minimatch/-/minimatch-0.2.14.tgz",
-                  "dependencies": {
-                    "lru-cache": {
-                      "version": "2.5.0",
-                      "from": "https://registry.npmjs.org/lru-cache/-/lru-cache-2.5.0.tgz",
-                      "resolved": "https://registry.npmjs.org/lru-cache/-/lru-cache-2.5.0.tgz"
-                    },
-                    "sigmund": {
-                      "version": "1.0.0",
-                      "from": "https://registry.npmjs.org/sigmund/-/sigmund-1.0.0.tgz",
-                      "resolved": "https://registry.npmjs.org/sigmund/-/sigmund-1.0.0.tgz"
-                    }
-                  }
-                },
-                "graceful-fs": {
-                  "version": "2.0.3",
-                  "from": "https://registry.npmjs.org/graceful-fs/-/graceful-fs-2.0.3.tgz",
-                  "resolved": "https://registry.npmjs.org/graceful-fs/-/graceful-fs-2.0.3.tgz"
-                },
-                "inherits": {
-                  "version": "2.0.1",
-                  "from": "https://registry.npmjs.org/inherits/-/inherits-2.0.1.tgz",
-                  "resolved": "https://registry.npmjs.org/inherits/-/inherits-2.0.1.tgz"
-                }
-              }
-            }
-          }
-        },
-        "hooker": {
-          "version": "0.2.3",
-          "from": "https://registry.npmjs.org/hooker/-/hooker-0.2.3.tgz",
-          "resolved": "https://registry.npmjs.org/hooker/-/hooker-0.2.3.tgz"
-        },
-        "fs-extra": {
-          "version": "0.8.1",
-          "from": "https://registry.npmjs.org/fs-extra/-/fs-extra-0.8.1.tgz",
-          "resolved": "https://registry.npmjs.org/fs-extra/-/fs-extra-0.8.1.tgz",
-          "dependencies": {
-            "ncp": {
-              "version": "0.4.2",
-              "from": "https://registry.npmjs.org/ncp/-/ncp-0.4.2.tgz",
-              "resolved": "https://registry.npmjs.org/ncp/-/ncp-0.4.2.tgz"
-            },
-            "mkdirp": {
-              "version": "0.3.5",
-              "from": "https://registry.npmjs.org/mkdirp/-/mkdirp-0.3.5.tgz",
-              "resolved": "https://registry.npmjs.org/mkdirp/-/mkdirp-0.3.5.tgz"
-            },
-            "jsonfile": {
-              "version": "1.1.1",
-              "from": "https://registry.npmjs.org/jsonfile/-/jsonfile-1.1.1.tgz",
-              "resolved": "https://registry.npmjs.org/jsonfile/-/jsonfile-1.1.1.tgz"
-            },
-            "rimraf": {
-              "version": "2.2.8",
-              "from": "https://registry.npmjs.org/rimraf/-/rimraf-2.2.8.tgz",
-              "resolved": "https://registry.npmjs.org/rimraf/-/rimraf-2.2.8.tgz"
-            }
-          }
-        }
-      }
-    },
-    "grunt-stratos": {
-      "version": "1.4.1",
-      "from": "git+https://stash.digium.com/stash/scm/stratos/grunt-stratos.git",
-      "resolved": "git+https://stash.digium.com/stash/scm/stratos/grunt-stratos.git#528c1a697cda202dd823339efbb48efd9cc2bf2d"
-    },
-    "grunt-webpack": {
-      "version": "1.0.7",
-      "from": "https://registry.npmjs.org/grunt-webpack/-/grunt-webpack-1.0.7.tgz",
-      "resolved": "https://registry.npmjs.org/grunt-webpack/-/grunt-webpack-1.0.7.tgz",
-      "dependencies": {
-        "lodash": {
-          "version": "1.2.1",
-          "from": "https://registry.npmjs.org/lodash/-/lodash-1.2.1.tgz",
-          "resolved": "https://registry.npmjs.org/lodash/-/lodash-1.2.1.tgz"
-        }
-      }
-    },
-    "jsdoc": {
-      "version": "3.3.0-alpha9",
-      "from": "https://registry.npmjs.org/jsdoc/-/jsdoc-3.3.0-alpha9.tgz",
-      "resolved": "https://registry.npmjs.org/jsdoc/-/jsdoc-3.3.0-alpha9.tgz",
-      "dependencies": {
-        "async": {
-          "version": "0.1.22",
-          "from": "https://registry.npmjs.org/async/-/async-0.1.22.tgz",
-          "resolved": "https://registry.npmjs.org/async/-/async-0.1.22.tgz"
-        },
-        "catharsis": {
-          "version": "0.8.2",
-          "from": "https://registry.npmjs.org/catharsis/-/catharsis-0.8.2.tgz",
-          "resolved": "https://registry.npmjs.org/catharsis/-/catharsis-0.8.2.tgz",
-          "dependencies": {
-            "underscore-contrib": {
-              "version": "0.3.0",
-              "from": "https://registry.npmjs.org/underscore-contrib/-/underscore-contrib-0.3.0.tgz",
-              "resolved": "https://registry.npmjs.org/underscore-contrib/-/underscore-contrib-0.3.0.tgz"
-            }
-          }
-        },
-        "esprima": {
-          "version": "1.1.0-dev-harmony",
-          "from": "https://github.com/ariya/esprima/tarball/49a2eccb243f29bd653b11e9419241a9d726af7c",
-          "resolved": "https://github.com/ariya/esprima/tarball/49a2eccb243f29bd653b11e9419241a9d726af7c"
-        },
-        "js2xmlparser": {
-          "version": "0.1.3",
-          "from": "https://registry.npmjs.org/js2xmlparser/-/js2xmlparser-0.1.3.tgz",
-          "resolved": "https://registry.npmjs.org/js2xmlparser/-/js2xmlparser-0.1.3.tgz"
-        },
-        "marked": {
-          "version": "0.3.2",
-          "from": "https://registry.npmjs.org/marked/-/marked-0.3.2.tgz",
-          "resolved": "https://registry.npmjs.org/marked/-/marked-0.3.2.tgz"
-        },
-        "requizzle": {
-          "version": "0.2.0",
-          "from": "https://registry.npmjs.org/requizzle/-/requizzle-0.2.0.tgz",
-          "resolved": "https://registry.npmjs.org/requizzle/-/requizzle-0.2.0.tgz"
-        },
-        "strip-json-comments": {
-          "version": "0.1.3",
-          "from": "https://registry.npmjs.org/strip-json-comments/-/strip-json-comments-0.1.3.tgz",
-          "resolved": "https://registry.npmjs.org/strip-json-comments/-/strip-json-comments-0.1.3.tgz"
-        },
-        "taffydb": {
-          "version": "2.6.2",
-          "from": "https://github.com/hegemonic/taffydb/tarball/master",
-          "resolved": "https://github.com/hegemonic/taffydb/tarball/master"
-        },
-        "underscore": {
-          "version": "1.6.0",
-          "from": "https://registry.npmjs.org/underscore/-/underscore-1.6.0.tgz",
-          "resolved": "https://registry.npmjs.org/underscore/-/underscore-1.6.0.tgz"
-        },
-        "wrench": {
-          "version": "1.3.9",
-          "from": "https://registry.npmjs.org/wrench/-/wrench-1.3.9.tgz",
-          "resolved": "https://registry.npmjs.org/wrench/-/wrench-1.3.9.tgz"
-        }
-      }
-    },
-    "jshint": {
-      "version": "2.5.2",
-      "from": "https://registry.npmjs.org/jshint/-/jshint-2.5.2.tgz",
-      "resolved": "https://registry.npmjs.org/jshint/-/jshint-2.5.2.tgz",
-      "dependencies": {
-        "shelljs": {
-          "version": "0.3.0",
-          "from": "https://registry.npmjs.org/shelljs/-/shelljs-0.3.0.tgz",
-          "resolved": "https://registry.npmjs.org/shelljs/-/shelljs-0.3.0.tgz"
-        },
-        "underscore": {
-          "version": "1.6.0",
-          "from": "https://registry.npmjs.org/underscore/-/underscore-1.6.0.tgz",
-          "resolved": "https://registry.npmjs.org/underscore/-/underscore-1.6.0.tgz"
-        },
-        "cli": {
-          "version": "0.6.3",
-          "from": "https://registry.npmjs.org/cli/-/cli-0.6.3.tgz",
-          "resolved": "https://registry.npmjs.org/cli/-/cli-0.6.3.tgz",
-          "dependencies": {
-            "glob": {
-              "version": "3.2.11",
-              "from": "https://registry.npmjs.org/glob/-/glob-3.2.11.tgz",
-              "resolved": "https://registry.npmjs.org/glob/-/glob-3.2.11.tgz",
-              "dependencies": {
-                "inherits": {
-                  "version": "2.0.1",
-                  "from": "https://registry.npmjs.org/inherits/-/inherits-2.0.1.tgz",
-                  "resolved": "https://registry.npmjs.org/inherits/-/inherits-2.0.1.tgz"
-                }
-              }
-            }
-          }
-        },
-        "minimatch": {
-          "version": "0.3.0",
-          "from": "https://registry.npmjs.org/minimatch/-/minimatch-0.3.0.tgz",
-          "resolved": "https://registry.npmjs.org/minimatch/-/minimatch-0.3.0.tgz",
-          "dependencies": {
-            "lru-cache": {
-              "version": "2.5.0",
-              "from": "https://registry.npmjs.org/lru-cache/-/lru-cache-2.5.0.tgz",
-              "resolved": "https://registry.npmjs.org/lru-cache/-/lru-cache-2.5.0.tgz"
-            },
-            "sigmund": {
-              "version": "1.0.0",
-              "from": "https://registry.npmjs.org/sigmund/-/sigmund-1.0.0.tgz",
-              "resolved": "https://registry.npmjs.org/sigmund/-/sigmund-1.0.0.tgz"
-            }
-          }
-        },
-        "htmlparser2": {
-          "version": "3.7.2",
-          "from": "https://registry.npmjs.org/htmlparser2/-/htmlparser2-3.7.2.tgz",
-          "resolved": "https://registry.npmjs.org/htmlparser2/-/htmlparser2-3.7.2.tgz",
-          "dependencies": {
-            "domhandler": {
-              "version": "2.2.0",
-              "from": "https://registry.npmjs.org/domhandler/-/domhandler-2.2.0.tgz",
-              "resolved": "https://registry.npmjs.org/domhandler/-/domhandler-2.2.0.tgz"
-            },
-            "domutils": {
-              "version": "1.5.0",
-              "from": "https://registry.npmjs.org/domutils/-/domutils-1.5.0.tgz",
-              "resolved": "https://registry.npmjs.org/domutils/-/domutils-1.5.0.tgz"
-            },
-            "domelementtype": {
-              "version": "1.1.1",
-              "from": "https://registry.npmjs.org/domelementtype/-/domelementtype-1.1.1.tgz",
-              "resolved": "https://registry.npmjs.org/domelementtype/-/domelementtype-1.1.1.tgz"
-            },
-            "readable-stream": {
-              "version": "1.1.13-1",
-              "from": "https://registry.npmjs.org/readable-stream/-/readable-stream-1.1.13-1.tgz",
-              "resolved": "https://registry.npmjs.org/readable-stream/-/readable-stream-1.1.13-1.tgz",
-              "dependencies": {
-                "core-util-is": {
-                  "version": "1.0.1",
-                  "from": "https://registry.npmjs.org/core-util-is/-/core-util-is-1.0.1.tgz",
-                  "resolved": "https://registry.npmjs.org/core-util-is/-/core-util-is-1.0.1.tgz"
-                },
-                "isarray": {
-                  "version": "0.0.1",
-                  "from": "https://registry.npmjs.org/isarray/-/isarray-0.0.1.tgz",
-                  "resolved": "https://registry.npmjs.org/isarray/-/isarray-0.0.1.tgz"
-                },
-                "string_decoder": {
-                  "version": "0.10.25-1",
-                  "from": "https://registry.npmjs.org/string_decoder/-/string_decoder-0.10.25-1.tgz",
-                  "resolved": "https://registry.npmjs.org/string_decoder/-/string_decoder-0.10.25-1.tgz"
-                },
-                "inherits": {
-                  "version": "2.0.1",
-                  "from": "https://registry.npmjs.org/inherits/-/inherits-2.0.1.tgz",
-                  "resolved": "https://registry.npmjs.org/inherits/-/inherits-2.0.1.tgz"
-                }
-              }
-            },
-            "entities": {
-              "version": "1.0.0",
-              "from": "https://registry.npmjs.org/entities/-/entities-1.0.0.tgz",
-              "resolved": "https://registry.npmjs.org/entities/-/entities-1.0.0.tgz"
-            }
-          }
-        },
-        "console-browserify": {
-          "version": "1.1.0",
-          "from": "https://registry.npmjs.org/console-browserify/-/console-browserify-1.1.0.tgz",
-          "resolved": "https://registry.npmjs.org/console-browserify/-/console-browserify-1.1.0.tgz",
-          "dependencies": {
-            "date-now": {
-              "version": "0.1.4",
-              "from": "https://registry.npmjs.org/date-now/-/date-now-0.1.4.tgz",
-              "resolved": "https://registry.npmjs.org/date-now/-/date-now-0.1.4.tgz"
-            }
-          }
-        },
-        "exit": {
-          "version": "0.1.2",
-          "from": "https://registry.npmjs.org/exit/-/exit-0.1.2.tgz",
-          "resolved": "https://registry.npmjs.org/exit/-/exit-0.1.2.tgz"
-        },
-        "strip-json-comments": {
-          "version": "0.1.3",
-          "from": "https://registry.npmjs.org/strip-json-comments/-/strip-json-comments-0.1.3.tgz",
-          "resolved": "https://registry.npmjs.org/strip-json-comments/-/strip-json-comments-0.1.3.tgz"
-        }
-      }
-    },
-    "karma": {
-      "version": "0.12.16",
-      "from": "https://registry.npmjs.org/karma/-/karma-0.12.16.tgz",
-      "resolved": "https://registry.npmjs.org/karma/-/karma-0.12.16.tgz",
-      "dependencies": {
-        "di": {
-          "version": "0.0.1",
-          "from": "https://registry.npmjs.org/di/-/di-0.0.1.tgz",
-          "resolved": "https://registry.npmjs.org/di/-/di-0.0.1.tgz"
-        },
-        "socket.io": {
-          "version": "0.9.17",
-          "from": "https://registry.npmjs.org/socket.io/-/socket.io-0.9.17.tgz",
-          "resolved": "https://registry.npmjs.org/socket.io/-/socket.io-0.9.17.tgz",
-          "dependencies": {
-            "socket.io-client": {
-              "version": "0.9.16",
-              "from": "https://registry.npmjs.org/socket.io-client/-/socket.io-client-0.9.16.tgz",
-              "resolved": "https://registry.npmjs.org/socket.io-client/-/socket.io-client-0.9.16.tgz",
-              "dependencies": {
-                "uglify-js": {
-                  "version": "1.2.5",
-                  "from": "https://registry.npmjs.org/uglify-js/-/uglify-js-1.2.5.tgz",
-                  "resolved": "https://registry.npmjs.org/uglify-js/-/uglify-js-1.2.5.tgz"
-                },
-                "ws": {
-                  "version": "0.4.31",
-                  "from": "https://registry.npmjs.org/ws/-/ws-0.4.31.tgz",
-                  "resolved": "https://registry.npmjs.org/ws/-/ws-0.4.31.tgz",
-                  "dependencies": {
-                    "commander": {
-                      "version": "0.6.1",
-                      "from": "https://registry.npmjs.org/commander/-/commander-0.6.1.tgz",
-                      "resolved": "https://registry.npmjs.org/commander/-/commander-0.6.1.tgz"
-                    },
-                    "nan": {
-                      "version": "0.3.2",
-                      "from": "https://registry.npmjs.org/nan/-/nan-0.3.2.tgz",
-                      "resolved": "https://registry.npmjs.org/nan/-/nan-0.3.2.tgz"
-                    },
-                    "tinycolor": {
-                      "version": "0.0.1",
-                      "from": "https://registry.npmjs.org/tinycolor/-/tinycolor-0.0.1.tgz",
-                      "resolved": "https://registry.npmjs.org/tinycolor/-/tinycolor-0.0.1.tgz"
-                    },
-                    "options": {
-                      "version": "0.0.5",
-                      "from": "https://registry.npmjs.org/options/-/options-0.0.5.tgz",
-                      "resolved": "https://registry.npmjs.org/options/-/options-0.0.5.tgz"
-                    }
-                  }
-                },
-                "xmlhttprequest": {
-                  "version": "1.4.2",
-                  "from": "https://registry.npmjs.org/xmlhttprequest/-/xmlhttprequest-1.4.2.tgz",
-                  "resolved": "https://registry.npmjs.org/xmlhttprequest/-/xmlhttprequest-1.4.2.tgz"
-                },
-                "active-x-obfuscator": {
-                  "version": "0.0.1",
-                  "from": "https://registry.npmjs.org/active-x-obfuscator/-/active-x-obfuscator-0.0.1.tgz",
-                  "resolved": "https://registry.npmjs.org/active-x-obfuscator/-/active-x-obfuscator-0.0.1.tgz",
-                  "dependencies": {
-                    "zeparser": {
-                      "version": "0.0.5",
-                      "from": "https://registry.npmjs.org/zeparser/-/zeparser-0.0.5.tgz",
-                      "resolved": "https://registry.npmjs.org/zeparser/-/zeparser-0.0.5.tgz"
-                    }
-                  }
-                }
-              }
-            },
-            "policyfile": {
-              "version": "0.0.4",
-              "from": "https://registry.npmjs.org/policyfile/-/policyfile-0.0.4.tgz",
-              "resolved": "https://registry.npmjs.org/policyfile/-/policyfile-0.0.4.tgz"
-            },
-            "base64id": {
-              "version": "0.1.0",
-              "from": "https://registry.npmjs.org/base64id/-/base64id-0.1.0.tgz",
-              "resolved": "https://registry.npmjs.org/base64id/-/base64id-0.1.0.tgz"
-            },
-            "redis": {
-              "version": "0.7.3",
-              "from": "https://registry.npmjs.org/redis/-/redis-0.7.3.tgz",
-              "resolved": "https://registry.npmjs.org/redis/-/redis-0.7.3.tgz"
-            }
-          }
-        },
-        "chokidar": {
-          "version": "0.8.2",
-          "from": "https://registry.npmjs.org/chokidar/-/chokidar-0.8.2.tgz",
-          "resolved": "https://registry.npmjs.org/chokidar/-/chokidar-0.8.2.tgz",
-          "dependencies": {
-            "fsevents": {
-              "version": "0.2.0",
-              "from": "https://registry.npmjs.org/fsevents/-/fsevents-0.2.0.tgz",
-              "resolved": "https://registry.npmjs.org/fsevents/-/fsevents-0.2.0.tgz",
-              "dependencies": {
-                "nan": {
-                  "version": "0.8.0",
-                  "from": "https://registry.npmjs.org/nan/-/nan-0.8.0.tgz",
-                  "resolved": "https://registry.npmjs.org/nan/-/nan-0.8.0.tgz"
-                }
-              }
-            },
-            "recursive-readdir": {
-              "version": "0.0.2",
-              "from": "https://registry.npmjs.org/recursive-readdir/-/recursive-readdir-0.0.2.tgz",
-              "resolved": "https://registry.npmjs.org/recursive-readdir/-/recursive-readdir-0.0.2.tgz"
-            }
-          }
-        },
-        "glob": {
-          "version": "3.2.11",
-          "from": "https://registry.npmjs.org/glob/-/glob-3.2.11.tgz",
-          "resolved": "https://registry.npmjs.org/glob/-/glob-3.2.11.tgz",
-          "dependencies": {
-            "inherits": {
-              "version": "2.0.1",
-              "from": "https://registry.npmjs.org/inherits/-/inherits-2.0.1.tgz",
-              "resolved": "https://registry.npmjs.org/inherits/-/inherits-2.0.1.tgz"
-            },
-            "minimatch": {
-              "version": "0.3.0",
-              "from": "https://registry.npmjs.org/minimatch/-/minimatch-0.3.0.tgz",
-              "resolved": "https://registry.npmjs.org/minimatch/-/minimatch-0.3.0.tgz",
-              "dependencies": {
-                "lru-cache": {
-                  "version": "2.5.0",
-                  "from": "https://registry.npmjs.org/lru-cache/-/lru-cache-2.5.0.tgz",
-                  "resolved": "https://registry.npmjs.org/lru-cache/-/lru-cache-2.5.0.tgz"
-                },
-                "sigmund": {
-                  "version": "1.0.0",
-                  "from": "https://registry.npmjs.org/sigmund/-/sigmund-1.0.0.tgz",
-                  "resolved": "https://registry.npmjs.org/sigmund/-/sigmund-1.0.0.tgz"
-                }
-              }
-            }
-          }
-        },
-        "minimatch": {
-          "version": "0.2.14",
-          "from": "https://registry.npmjs.org/minimatch/-/minimatch-0.2.14.tgz",
-          "resolved": "https://registry.npmjs.org/minimatch/-/minimatch-0.2.14.tgz",
-          "dependencies": {
-            "lru-cache": {
-              "version": "2.5.0",
-              "from": "https://registry.npmjs.org/lru-cache/-/lru-cache-2.5.0.tgz",
-              "resolved": "https://registry.npmjs.org/lru-cache/-/lru-cache-2.5.0.tgz"
-            },
-            "sigmund": {
-              "version": "1.0.0",
-              "from": "https://registry.npmjs.org/sigmund/-/sigmund-1.0.0.tgz",
-              "resolved": "https://registry.npmjs.org/sigmund/-/sigmund-1.0.0.tgz"
-            }
-          }
-        },
-        "http-proxy": {
-          "version": "0.10.4",
-          "from": "https://registry.npmjs.org/http-proxy/-/http-proxy-0.10.4.tgz",
-          "resolved": "https://registry.npmjs.org/http-proxy/-/http-proxy-0.10.4.tgz",
-          "dependencies": {
-            "pkginfo": {
-              "version": "0.3.0",
-              "from": "https://registry.npmjs.org/pkginfo/-/pkginfo-0.3.0.tgz",
-              "resolved": "https://registry.npmjs.org/pkginfo/-/pkginfo-0.3.0.tgz"
-            },
-            "utile": {
-              "version": "0.2.1",
-              "from": "https://registry.npmjs.org/utile/-/utile-0.2.1.tgz",
-              "resolved": "https://registry.npmjs.org/utile/-/utile-0.2.1.tgz",
-              "dependencies": {
-                "async": {
-                  "version": "0.2.10",
-                  "from": "https://registry.npmjs.org/async/-/async-0.2.10.tgz",
-                  "resolved": "https://registry.npmjs.org/async/-/async-0.2.10.tgz"
-                },
-                "deep-equal": {
-                  "version": "0.2.1",
-                  "from": "https://registry.npmjs.org/deep-equal/-/deep-equal-0.2.1.tgz",
-                  "resolved": "https://registry.npmjs.org/deep-equal/-/deep-equal-0.2.1.tgz"
-                },
-                "i": {
-                  "version": "0.3.2",
-                  "from": "https://registry.npmjs.org/i/-/i-0.3.2.tgz",
-                  "resolved": "https://registry.npmjs.org/i/-/i-0.3.2.tgz"
-                },
-                "mkdirp": {
-                  "version": "0.5.0",
-                  "from": "https://registry.npmjs.org/mkdirp/-/mkdirp-0.5.0.tgz",
-                  "resolved": "https://registry.npmjs.org/mkdirp/-/mkdirp-0.5.0.tgz",
-                  "dependencies": {
-                    "minimist": {
-                      "version": "0.0.8",
-                      "from": "https://registry.npmjs.org/minimist/-/minimist-0.0.8.tgz",
-                      "resolved": "https://registry.npmjs.org/minimist/-/minimist-0.0.8.tgz"
-                    }
-                  }
-                },
-                "ncp": {
-                  "version": "0.4.2",
-                  "from": "https://registry.npmjs.org/ncp/-/ncp-0.4.2.tgz",
-                  "resolved": "https://registry.npmjs.org/ncp/-/ncp-0.4.2.tgz"
-                }
-              }
-            }
-          }
-        },
-        "optimist": {
-          "version": "0.6.1",
-          "from": "https://registry.npmjs.org/optimist/-/optimist-0.6.1.tgz",
-          "resolved": "https://registry.npmjs.org/optimist/-/optimist-0.6.1.tgz",
-          "dependencies": {
-            "wordwrap": {
-              "version": "0.0.2",
-              "from": "https://registry.npmjs.org/wordwrap/-/wordwrap-0.0.2.tgz",
-              "resolved": "https://registry.npmjs.org/wordwrap/-/wordwrap-0.0.2.tgz"
-            },
-            "minimist": {
-              "version": "0.0.10",
-              "from": "https://registry.npmjs.org/minimist/-/minimist-0.0.10.tgz",
-              "resolved": "https://registry.npmjs.org/minimist/-/minimist-0.0.10.tgz"
-            }
-          }
-        },
-        "rimraf": {
-          "version": "2.2.8",
-          "from": "https://registry.npmjs.org/rimraf/-/rimraf-2.2.8.tgz",
-          "resolved": "https://registry.npmjs.org/rimraf/-/rimraf-2.2.8.tgz"
-        },
-        "q": {
-          "version": "0.9.7",
-          "from": "https://registry.npmjs.org/q/-/q-0.9.7.tgz",
-          "resolved": "https://registry.npmjs.org/q/-/q-0.9.7.tgz"
-        },
-        "colors": {
-          "version": "0.6.2",
-          "from": "https://registry.npmjs.org/colors/-/colors-0.6.2.tgz",
-          "resolved": "https://registry.npmjs.org/colors/-/colors-0.6.2.tgz"
-        },
-        "lodash": {
-          "version": "2.4.1",
-          "from": "https://registry.npmjs.org/lodash/-/lodash-2.4.1.tgz",
-          "resolved": "https://registry.npmjs.org/lodash/-/lodash-2.4.1.tgz"
-        },
-        "mime": {
-          "version": "1.2.11",
-          "from": "https://registry.npmjs.org/mime/-/mime-1.2.11.tgz",
-          "resolved": "https://registry.npmjs.org/mime/-/mime-1.2.11.tgz"
-        },
-        "log4js": {
-          "version": "0.6.15",
-          "from": "https://registry.npmjs.org/log4js/-/log4js-0.6.15.tgz",
-          "resolved": "https://registry.npmjs.org/log4js/-/log4js-0.6.15.tgz",
-          "dependencies": {
-            "async": {
-              "version": "0.1.15",
-              "from": "https://registry.npmjs.org/async/-/async-0.1.15.tgz",
-              "resolved": "https://registry.npmjs.org/async/-/async-0.1.15.tgz"
-            },
-            "semver": {
-              "version": "1.1.4",
-              "from": "https://registry.npmjs.org/semver/-/semver-1.1.4.tgz",
-              "resolved": "https://registry.npmjs.org/semver/-/semver-1.1.4.tgz"
-            },
-            "readable-stream": {
-              "version": "1.0.27-1",
-              "from": "https://registry.npmjs.org/readable-stream/-/readable-stream-1.0.27-1.tgz",
-              "resolved": "https://registry.npmjs.org/readable-stream/-/readable-stream-1.0.27-1.tgz",
-              "dependencies": {
-                "core-util-is": {
-                  "version": "1.0.1",
-                  "from": "https://registry.npmjs.org/core-util-is/-/core-util-is-1.0.1.tgz",
-                  "resolved": "https://registry.npmjs.org/core-util-is/-/core-util-is-1.0.1.tgz"
-                },
-                "isarray": {
-                  "version": "0.0.1",
-                  "from": "https://registry.npmjs.org/isarray/-/isarray-0.0.1.tgz",
-                  "resolved": "https://registry.npmjs.org/isarray/-/isarray-0.0.1.tgz"
-                },
-                "string_decoder": {
-                  "version": "0.10.25-1",
-                  "from": "https://registry.npmjs.org/string_decoder/-/string_decoder-0.10.25-1.tgz",
-                  "resolved": "https://registry.npmjs.org/string_decoder/-/string_decoder-0.10.25-1.tgz"
-                },
-                "inherits": {
-                  "version": "2.0.1",
-                  "from": "https://registry.npmjs.org/inherits/-/inherits-2.0.1.tgz",
-                  "resolved": "https://registry.npmjs.org/inherits/-/inherits-2.0.1.tgz"
-                }
-              }
-            }
-          }
-        },
-        "useragent": {
-          "version": "2.0.9",
-          "from": "https://registry.npmjs.org/useragent/-/useragent-2.0.9.tgz",
-          "resolved": "https://registry.npmjs.org/useragent/-/useragent-2.0.9.tgz",
-          "dependencies": {
-            "lru-cache": {
-              "version": "2.2.4",
-              "from": "https://registry.npmjs.org/lru-cache/-/lru-cache-2.2.4.tgz",
-              "resolved": "https://registry.npmjs.org/lru-cache/-/lru-cache-2.2.4.tgz"
-            }
-          }
-        },
-        "graceful-fs": {
-          "version": "2.0.3",
-          "from": "https://registry.npmjs.org/graceful-fs/-/graceful-fs-2.0.3.tgz",
-          "resolved": "https://registry.npmjs.org/graceful-fs/-/graceful-fs-2.0.3.tgz"
-        },
-        "connect": {
-          "version": "2.12.0",
-          "from": "https://registry.npmjs.org/connect/-/connect-2.12.0.tgz",
-          "resolved": "https://registry.npmjs.org/connect/-/connect-2.12.0.tgz",
-          "dependencies": {
-            "batch": {
-              "version": "0.5.0",
-              "from": "https://registry.npmjs.org/batch/-/batch-0.5.0.tgz",
-              "resolved": "https://registry.npmjs.org/batch/-/batch-0.5.0.tgz"
-            },
-            "qs": {
-              "version": "0.6.6",
-              "from": "https://registry.npmjs.org/qs/-/qs-0.6.6.tgz",
-              "resolved": "https://registry.npmjs.org/qs/-/qs-0.6.6.tgz"
-            },
-            "cookie-signature": {
-              "version": "1.0.1",
-              "from": "https://registry.npmjs.org/cookie-signature/-/cookie-signature-1.0.1.tgz",
-              "resolved": "https://registry.npmjs.org/cookie-signature/-/cookie-signature-1.0.1.tgz"
-            },
-            "buffer-crc32": {
-              "version": "0.2.1",
-              "from": "https://registry.npmjs.org/buffer-crc32/-/buffer-crc32-0.2.1.tgz",
-              "resolved": "https://registry.npmjs.org/buffer-crc32/-/buffer-crc32-0.2.1.tgz"
-            },
-            "cookie": {
-              "version": "0.1.0",
-              "from": "https://registry.npmjs.org/cookie/-/cookie-0.1.0.tgz",
-              "resolved": "https://registry.npmjs.org/cookie/-/cookie-0.1.0.tgz"
-            },
-            "send": {
-              "version": "0.1.4",
-              "from": "https://registry.npmjs.org/send/-/send-0.1.4.tgz",
-              "resolved": "https://registry.npmjs.org/send/-/send-0.1.4.tgz",
-              "dependencies": {
-                "range-parser": {
-                  "version": "0.0.4",
-                  "from": "https://registry.npmjs.org/range-parser/-/range-parser-0.0.4.tgz",
-                  "resolved": "https://registry.npmjs.org/range-parser/-/range-parser-0.0.4.tgz"
-                }
-              }
-            },
-            "bytes": {
-              "version": "0.2.1",
-              "from": "https://registry.npmjs.org/bytes/-/bytes-0.2.1.tgz",
-              "resolved": "https://registry.npmjs.org/bytes/-/bytes-0.2.1.tgz"
-            },
-            "fresh": {
-              "version": "0.2.0",
-              "from": "https://registry.npmjs.org/fresh/-/fresh-0.2.0.tgz",
-              "resolved": "https://registry.npmjs.org/fresh/-/fresh-0.2.0.tgz"
-            },
-            "pause": {
-              "version": "0.0.1",
-              "from": "https://registry.npmjs.org/pause/-/pause-0.0.1.tgz",
-              "resolved": "https://registry.npmjs.org/pause/-/pause-0.0.1.tgz"
-            },
-            "uid2": {
-              "version": "0.0.3",
-              "from": "https://registry.npmjs.org/uid2/-/uid2-0.0.3.tgz",
-              "resolved": "https://registry.npmjs.org/uid2/-/uid2-0.0.3.tgz"
-            },
-            "debug": {
-              "version": "0.8.1",
-              "from": "https://registry.npmjs.org/debug/-/debug-0.8.1.tgz",
-              "resolved": "https://registry.npmjs.org/debug/-/debug-0.8.1.tgz"
-            },
-            "methods": {
-              "version": "0.1.0",
-              "from": "https://registry.npmjs.org/methods/-/methods-0.1.0.tgz",
-              "resolved": "https://registry.npmjs.org/methods/-/methods-0.1.0.tgz"
-            },
-            "raw-body": {
-              "version": "1.1.2",
-              "from": "https://registry.npmjs.org/raw-body/-/raw-body-1.1.2.tgz",
-              "resolved": "https://registry.npmjs.org/raw-body/-/raw-body-1.1.2.tgz"
-            },
-            "negotiator": {
-              "version": "0.3.0",
-              "from": "https://registry.npmjs.org/negotiator/-/negotiator-0.3.0.tgz",
-              "resolved": "https://registry.npmjs.org/negotiator/-/negotiator-0.3.0.tgz"
-            },
-            "multiparty": {
-              "version": "2.2.0",
-              "from": "https://registry.npmjs.org/multiparty/-/multiparty-2.2.0.tgz",
-              "resolved": "https://registry.npmjs.org/multiparty/-/multiparty-2.2.0.tgz",
-              "dependencies": {
-                "readable-stream": {
-                  "version": "1.1.13-1",
-                  "from": "https://registry.npmjs.org/readable-stream/-/readable-stream-1.1.13-1.tgz",
-                  "resolved": "https://registry.npmjs.org/readable-stream/-/readable-stream-1.1.13-1.tgz",
-                  "dependencies": {
-                    "core-util-is": {
-                      "version": "1.0.1",
-                      "from": "https://registry.npmjs.org/core-util-is/-/core-util-is-1.0.1.tgz",
-                      "resolved": "https://registry.npmjs.org/core-util-is/-/core-util-is-1.0.1.tgz"
-                    },
-                    "isarray": {
-                      "version": "0.0.1",
-                      "from": "https://registry.npmjs.org/isarray/-/isarray-0.0.1.tgz",
-                      "resolved": "https://registry.npmjs.org/isarray/-/isarray-0.0.1.tgz"
-                    },
-                    "string_decoder": {
-                      "version": "0.10.25-1",
-                      "from": "https://registry.npmjs.org/string_decoder/-/string_decoder-0.10.25-1.tgz",
-                      "resolved": "https://registry.npmjs.org/string_decoder/-/string_decoder-0.10.25-1.tgz"
-                    },
-                    "inherits": {
-                      "version": "2.0.1",
-                      "from": "https://registry.npmjs.org/inherits/-/inherits-2.0.1.tgz",
-                      "resolved": "https://registry.npmjs.org/inherits/-/inherits-2.0.1.tgz"
-                    }
-                  }
-                },
-                "stream-counter": {
-                  "version": "0.2.0",
-                  "from": "https://registry.npmjs.org/stream-counter/-/stream-counter-0.2.0.tgz",
-                  "resolved": "https://registry.npmjs.org/stream-counter/-/stream-counter-0.2.0.tgz"
-                }
-              }
-            }
-          }
-        },
-        "source-map": {
-          "version": "0.1.34",
-          "from": "https://registry.npmjs.org/source-map/-/source-map-0.1.34.tgz",
-          "resolved": "https://registry.npmjs.org/source-map/-/source-map-0.1.34.tgz",
-          "dependencies": {
-            "amdefine": {
-              "version": "0.1.0",
-              "from": "https://registry.npmjs.org/amdefine/-/amdefine-0.1.0.tgz",
-              "resolved": "https://registry.npmjs.org/amdefine/-/amdefine-0.1.0.tgz"
-            }
-          }
-        }
-      }
-    },
-    "karma-chrome-launcher": {
-      "version": "0.1.4",
-      "from": "https://registry.npmjs.org/karma-chrome-launcher/-/karma-chrome-launcher-0.1.4.tgz",
-      "resolved": "https://registry.npmjs.org/karma-chrome-launcher/-/karma-chrome-launcher-0.1.4.tgz"
-    },
-    "karma-firefox-launcher": {
-      "version": "0.1.3",
-      "from": "https://registry.npmjs.org/karma-firefox-launcher/-/karma-firefox-launcher-0.1.3.tgz",
-      "resolved": "https://registry.npmjs.org/karma-firefox-launcher/-/karma-firefox-launcher-0.1.3.tgz"
-    },
-    "karma-junit-reporter": {
-      "version": "0.2.2",
-      "from": "https://registry.npmjs.org/karma-junit-reporter/-/karma-junit-reporter-0.2.2.tgz",
-      "resolved": "https://registry.npmjs.org/karma-junit-reporter/-/karma-junit-reporter-0.2.2.tgz",
-      "dependencies": {
-        "xmlbuilder": {
-          "version": "0.4.2",
-          "from": "https://registry.npmjs.org/xmlbuilder/-/xmlbuilder-0.4.2.tgz",
-          "resolved": "https://registry.npmjs.org/xmlbuilder/-/xmlbuilder-0.4.2.tgz"
-        }
-      }
-    },
-    "karma-mocha": {
-      "version": "0.1.4",
-      "from": "https://registry.npmjs.org/karma-mocha/-/karma-mocha-0.1.4.tgz",
-      "resolved": "https://registry.npmjs.org/karma-mocha/-/karma-mocha-0.1.4.tgz"
-    },
-    "karma-spec-reporter": {
-      "version": "0.0.12",
-      "from": "https://registry.npmjs.org/karma-spec-reporter/-/karma-spec-reporter-0.0.12.tgz",
-      "resolved": "https://registry.npmjs.org/karma-spec-reporter/-/karma-spec-reporter-0.0.12.tgz",
-      "dependencies": {
-        "colors": {
-          "version": "0.6.2",
-          "from": "https://registry.npmjs.org/colors/-/colors-0.6.2.tgz",
-          "resolved": "https://registry.npmjs.org/colors/-/colors-0.6.2.tgz"
-        }
-      }
-    },
->>>>>>> ca393864
     "loglevel": {
       "version": "0.3.1",
       "from": "https://registry.npmjs.org/loglevel/-/loglevel-0.3.1.tgz",
@@ -1302,11 +19,7 @@
         },
         "growl": {
           "version": "1.7.0",
-<<<<<<< HEAD
           "from": "growl@1.7.x",
-=======
-          "from": "https://registry.npmjs.org/growl/-/growl-1.7.0.tgz",
->>>>>>> ca393864
           "resolved": "https://registry.npmjs.org/growl/-/growl-1.7.0.tgz"
         },
         "jade": {
@@ -1372,11 +85,7 @@
             },
             "graceful-fs": {
               "version": "2.0.3",
-<<<<<<< HEAD
               "from": "graceful-fs@2.0.3",
-=======
-              "from": "https://registry.npmjs.org/graceful-fs/-/graceful-fs-2.0.3.tgz",
->>>>>>> ca393864
               "resolved": "https://registry.npmjs.org/graceful-fs/-/graceful-fs-2.0.3.tgz"
             },
             "inherits": {
@@ -1388,53 +97,11 @@
         }
       }
     },
-<<<<<<< HEAD
-=======
-    "mocha-bamboo-reporter": {
-      "version": "1.0.6",
-      "from": "https://registry.npmjs.org/mocha-bamboo-reporter/-/mocha-bamboo-reporter-1.0.6.tgz",
-      "resolved": "https://registry.npmjs.org/mocha-bamboo-reporter/-/mocha-bamboo-reporter-1.0.6.tgz"
-    },
->>>>>>> ca393864
     "q": {
       "version": "1.0.1",
       "from": "https://registry.npmjs.org/q/-/q-1.0.1.tgz",
       "resolved": "https://registry.npmjs.org/q/-/q-1.0.1.tgz"
     },
-<<<<<<< HEAD
-=======
-    "sinon": {
-      "version": "1.10.2",
-      "from": "https://registry.npmjs.org/sinon/-/sinon-1.10.2.tgz",
-      "resolved": "https://registry.npmjs.org/sinon/-/sinon-1.10.2.tgz",
-      "dependencies": {
-        "formatio": {
-          "version": "1.0.2",
-          "from": "https://registry.npmjs.org/formatio/-/formatio-1.0.2.tgz",
-          "resolved": "https://registry.npmjs.org/formatio/-/formatio-1.0.2.tgz",
-          "dependencies": {
-            "samsam": {
-              "version": "1.1.1",
-              "from": "https://registry.npmjs.org/samsam/-/samsam-1.1.1.tgz",
-              "resolved": "https://registry.npmjs.org/samsam/-/samsam-1.1.1.tgz"
-            }
-          }
-        },
-        "util": {
-          "version": "0.10.3",
-          "from": "https://registry.npmjs.org/util/-/util-0.10.3.tgz",
-          "resolved": "https://registry.npmjs.org/util/-/util-0.10.3.tgz",
-          "dependencies": {
-            "inherits": {
-              "version": "2.0.1",
-              "from": "https://registry.npmjs.org/inherits/-/inherits-2.0.1.tgz",
-              "resolved": "https://registry.npmjs.org/inherits/-/inherits-2.0.1.tgz"
-            }
-          }
-        }
-      }
-    },
->>>>>>> ca393864
     "socket.io-client": {
       "version": "0.9.17",
       "from": "https://registry.npmjs.org/socket.io-client/-/socket.io-client-0.9.17.tgz",
@@ -1491,1296 +158,10 @@
         }
       }
     },
-<<<<<<< HEAD
     "statechart": {
       "version": "0.1.1",
       "from": "statechart@git://github.com/DavidDurman/statechart#d9b165b6c21e9f60407138447b6e2997dac51080",
       "resolved": "git://github.com/DavidDurman/statechart#d9b165b6c21e9f60407138447b6e2997dac51080"
-=======
-    "uglify-js": {
-      "version": "2.4.8",
-      "from": "https://registry.npmjs.org/uglify-js/-/uglify-js-2.4.8.tgz",
-      "resolved": "https://registry.npmjs.org/uglify-js/-/uglify-js-2.4.8.tgz",
-      "dependencies": {
-        "async": {
-          "version": "0.2.9",
-          "from": "https://registry.npmjs.org/async/-/async-0.2.9.tgz",
-          "resolved": "https://registry.npmjs.org/async/-/async-0.2.9.tgz"
-        },
-        "source-map": {
-          "version": "0.1.31",
-          "from": "https://registry.npmjs.org/source-map/-/source-map-0.1.31.tgz",
-          "resolved": "https://registry.npmjs.org/source-map/-/source-map-0.1.31.tgz",
-          "dependencies": {
-            "amdefine": {
-              "version": "0.1.0",
-              "from": "https://registry.npmjs.org/amdefine/-/amdefine-0.1.0.tgz",
-              "resolved": "https://registry.npmjs.org/amdefine/-/amdefine-0.1.0.tgz"
-            }
-          }
-        },
-        "optimist": {
-          "version": "0.3.7",
-          "from": "https://registry.npmjs.org/optimist/-/optimist-0.3.7.tgz",
-          "resolved": "https://registry.npmjs.org/optimist/-/optimist-0.3.7.tgz",
-          "dependencies": {
-            "wordwrap": {
-              "version": "0.0.2",
-              "from": "https://registry.npmjs.org/wordwrap/-/wordwrap-0.0.2.tgz",
-              "resolved": "https://registry.npmjs.org/wordwrap/-/wordwrap-0.0.2.tgz"
-            }
-          }
-        },
-        "uglify-to-browserify": {
-          "version": "1.0.1",
-          "from": "https://registry.npmjs.org/uglify-to-browserify/-/uglify-to-browserify-1.0.1.tgz",
-          "resolved": "https://registry.npmjs.org/uglify-to-browserify/-/uglify-to-browserify-1.0.1.tgz"
-        }
-      }
-    },
-    "webpack": {
-      "version": "1.3.1-beta7",
-      "from": "https://registry.npmjs.org/webpack/-/webpack-1.3.1-beta7.tgz",
-      "resolved": "https://registry.npmjs.org/webpack/-/webpack-1.3.1-beta7.tgz",
-      "dependencies": {
-        "esprima": {
-          "version": "1.2.2",
-          "from": "https://registry.npmjs.org/esprima/-/esprima-1.2.2.tgz",
-          "resolved": "https://registry.npmjs.org/esprima/-/esprima-1.2.2.tgz"
-        },
-        "mkdirp": {
-          "version": "0.5.0",
-          "from": "https://registry.npmjs.org/mkdirp/-/mkdirp-0.5.0.tgz",
-          "resolved": "https://registry.npmjs.org/mkdirp/-/mkdirp-0.5.0.tgz",
-          "dependencies": {
-            "minimist": {
-              "version": "0.0.8",
-              "from": "https://registry.npmjs.org/minimist/-/minimist-0.0.8.tgz",
-              "resolved": "https://registry.npmjs.org/minimist/-/minimist-0.0.8.tgz"
-            }
-          }
-        },
-        "optimist": {
-          "version": "0.6.1",
-          "from": "https://registry.npmjs.org/optimist/-/optimist-0.6.1.tgz",
-          "resolved": "https://registry.npmjs.org/optimist/-/optimist-0.6.1.tgz",
-          "dependencies": {
-            "wordwrap": {
-              "version": "0.0.2",
-              "from": "https://registry.npmjs.org/wordwrap/-/wordwrap-0.0.2.tgz",
-              "resolved": "https://registry.npmjs.org/wordwrap/-/wordwrap-0.0.2.tgz"
-            },
-            "minimist": {
-              "version": "0.0.10",
-              "from": "https://registry.npmjs.org/minimist/-/minimist-0.0.10.tgz",
-              "resolved": "https://registry.npmjs.org/minimist/-/minimist-0.0.10.tgz"
-            }
-          }
-        },
-        "enhanced-resolve": {
-          "version": "0.7.5",
-          "from": "https://registry.npmjs.org/enhanced-resolve/-/enhanced-resolve-0.7.5.tgz",
-          "resolved": "https://registry.npmjs.org/enhanced-resolve/-/enhanced-resolve-0.7.5.tgz",
-          "dependencies": {
-            "graceful-fs": {
-              "version": "2.0.3",
-              "from": "https://registry.npmjs.org/graceful-fs/-/graceful-fs-2.0.3.tgz",
-              "resolved": "https://registry.npmjs.org/graceful-fs/-/graceful-fs-2.0.3.tgz"
-            }
-          }
-        },
-        "memory-fs": {
-          "version": "0.1.0",
-          "from": "https://registry.npmjs.org/memory-fs/-/memory-fs-0.1.0.tgz",
-          "resolved": "https://registry.npmjs.org/memory-fs/-/memory-fs-0.1.0.tgz"
-        },
-        "clone": {
-          "version": "0.1.17",
-          "from": "https://registry.npmjs.org/clone/-/clone-0.1.17.tgz",
-          "resolved": "https://registry.npmjs.org/clone/-/clone-0.1.17.tgz"
-        },
-        "webpack-core": {
-          "version": "0.4.1",
-          "from": "https://registry.npmjs.org/webpack-core/-/webpack-core-0.4.1.tgz",
-          "resolved": "https://registry.npmjs.org/webpack-core/-/webpack-core-0.4.1.tgz",
-          "dependencies": {
-            "source-map": {
-              "version": "0.1.33",
-              "from": "https://registry.npmjs.org/source-map/-/source-map-0.1.33.tgz",
-              "resolved": "https://registry.npmjs.org/source-map/-/source-map-0.1.33.tgz",
-              "dependencies": {
-                "amdefine": {
-                  "version": "0.1.0",
-                  "from": "https://registry.npmjs.org/amdefine/-/amdefine-0.1.0.tgz",
-                  "resolved": "https://registry.npmjs.org/amdefine/-/amdefine-0.1.0.tgz"
-                }
-              }
-            }
-          }
-        },
-        "node-libs-browser": {
-          "version": "0.3.1",
-          "from": "https://registry.npmjs.org/node-libs-browser/-/node-libs-browser-0.3.1.tgz",
-          "resolved": "https://registry.npmjs.org/node-libs-browser/-/node-libs-browser-0.3.1.tgz",
-          "dependencies": {
-            "console-browserify": {
-              "version": "1.1.0",
-              "from": "https://registry.npmjs.org/console-browserify/-/console-browserify-1.1.0.tgz",
-              "resolved": "https://registry.npmjs.org/console-browserify/-/console-browserify-1.1.0.tgz",
-              "dependencies": {
-                "date-now": {
-                  "version": "0.1.4",
-                  "from": "https://registry.npmjs.org/date-now/-/date-now-0.1.4.tgz",
-                  "resolved": "https://registry.npmjs.org/date-now/-/date-now-0.1.4.tgz"
-                }
-              }
-            },
-            "vm-browserify": {
-              "version": "0.0.4",
-              "from": "https://registry.npmjs.org/vm-browserify/-/vm-browserify-0.0.4.tgz",
-              "resolved": "https://registry.npmjs.org/vm-browserify/-/vm-browserify-0.0.4.tgz",
-              "dependencies": {
-                "indexof": {
-                  "version": "0.0.1",
-                  "from": "https://registry.npmjs.org/indexof/-/indexof-0.0.1.tgz",
-                  "resolved": "https://registry.npmjs.org/indexof/-/indexof-0.0.1.tgz"
-                }
-              }
-            },
-            "crypto-browserify": {
-              "version": "2.1.8",
-              "from": "https://registry.npmjs.org/crypto-browserify/-/crypto-browserify-2.1.8.tgz",
-              "resolved": "https://registry.npmjs.org/crypto-browserify/-/crypto-browserify-2.1.8.tgz",
-              "dependencies": {
-                "ripemd160": {
-                  "version": "0.2.0",
-                  "from": "https://registry.npmjs.org/ripemd160/-/ripemd160-0.2.0.tgz",
-                  "resolved": "https://registry.npmjs.org/ripemd160/-/ripemd160-0.2.0.tgz"
-                },
-                "sha.js": {
-                  "version": "2.1.3",
-                  "from": "https://registry.npmjs.org/sha.js/-/sha.js-2.1.3.tgz",
-                  "resolved": "https://registry.npmjs.org/sha.js/-/sha.js-2.1.3.tgz",
-                  "dependencies": {
-                    "native-buffer-browserify": {
-                      "version": "2.0.17",
-                      "from": "https://registry.npmjs.org/native-buffer-browserify/-/native-buffer-browserify-2.0.17.tgz",
-                      "resolved": "https://registry.npmjs.org/native-buffer-browserify/-/native-buffer-browserify-2.0.17.tgz",
-                      "dependencies": {
-                        "base64-js": {
-                          "version": "0.0.7",
-                          "from": "https://registry.npmjs.org/base64-js/-/base64-js-0.0.7.tgz",
-                          "resolved": "https://registry.npmjs.org/base64-js/-/base64-js-0.0.7.tgz"
-                        },
-                        "ieee754": {
-                          "version": "1.1.3",
-                          "from": "https://registry.npmjs.org/ieee754/-/ieee754-1.1.3.tgz",
-                          "resolved": "https://registry.npmjs.org/ieee754/-/ieee754-1.1.3.tgz"
-                        }
-                      }
-                    }
-                  }
-                }
-              }
-            },
-            "http-browserify": {
-              "version": "1.4.1",
-              "from": "https://registry.npmjs.org/http-browserify/-/http-browserify-1.4.1.tgz",
-              "resolved": "https://registry.npmjs.org/http-browserify/-/http-browserify-1.4.1.tgz",
-              "dependencies": {
-                "Base64": {
-                  "version": "0.2.1",
-                  "from": "https://registry.npmjs.org/Base64/-/Base64-0.2.1.tgz",
-                  "resolved": "https://registry.npmjs.org/Base64/-/Base64-0.2.1.tgz"
-                },
-                "inherits": {
-                  "version": "2.0.1",
-                  "from": "https://registry.npmjs.org/inherits/-/inherits-2.0.1.tgz",
-                  "resolved": "https://registry.npmjs.org/inherits/-/inherits-2.0.1.tgz"
-                }
-              }
-            },
-            "browserify-zlib": {
-              "version": "0.1.4",
-              "from": "https://registry.npmjs.org/browserify-zlib/-/browserify-zlib-0.1.4.tgz",
-              "resolved": "https://registry.npmjs.org/browserify-zlib/-/browserify-zlib-0.1.4.tgz",
-              "dependencies": {
-                "pako": {
-                  "version": "0.2.4",
-                  "from": "https://registry.npmjs.org/pako/-/pako-0.2.4.tgz",
-                  "resolved": "https://registry.npmjs.org/pako/-/pako-0.2.4.tgz"
-                }
-              }
-            },
-            "https-browserify": {
-              "version": "0.0.0",
-              "from": "https://registry.npmjs.org/https-browserify/-/https-browserify-0.0.0.tgz",
-              "resolved": "https://registry.npmjs.org/https-browserify/-/https-browserify-0.0.0.tgz"
-            },
-            "tty-browserify": {
-              "version": "0.0.0",
-              "from": "https://registry.npmjs.org/tty-browserify/-/tty-browserify-0.0.0.tgz",
-              "resolved": "https://registry.npmjs.org/tty-browserify/-/tty-browserify-0.0.0.tgz"
-            },
-            "constants-browserify": {
-              "version": "0.0.1",
-              "from": "https://registry.npmjs.org/constants-browserify/-/constants-browserify-0.0.1.tgz",
-              "resolved": "https://registry.npmjs.org/constants-browserify/-/constants-browserify-0.0.1.tgz"
-            },
-            "os-browserify": {
-              "version": "0.1.2",
-              "from": "https://registry.npmjs.org/os-browserify/-/os-browserify-0.1.2.tgz",
-              "resolved": "https://registry.npmjs.org/os-browserify/-/os-browserify-0.1.2.tgz"
-            },
-            "path-browserify": {
-              "version": "0.0.0",
-              "from": "https://registry.npmjs.org/path-browserify/-/path-browserify-0.0.0.tgz",
-              "resolved": "https://registry.npmjs.org/path-browserify/-/path-browserify-0.0.0.tgz"
-            },
-            "domain-browser": {
-              "version": "1.1.2",
-              "from": "https://registry.npmjs.org/domain-browser/-/domain-browser-1.1.2.tgz",
-              "resolved": "https://registry.npmjs.org/domain-browser/-/domain-browser-1.1.2.tgz"
-            },
-            "querystring-es3": {
-              "version": "0.2.1-0",
-              "from": "https://registry.npmjs.org/querystring-es3/-/querystring-es3-0.2.1-0.tgz",
-              "resolved": "https://registry.npmjs.org/querystring-es3/-/querystring-es3-0.2.1-0.tgz"
-            },
-            "timers-browserify": {
-              "version": "1.0.3",
-              "from": "https://registry.npmjs.org/timers-browserify/-/timers-browserify-1.0.3.tgz",
-              "resolved": "https://registry.npmjs.org/timers-browserify/-/timers-browserify-1.0.3.tgz",
-              "dependencies": {
-                "process": {
-                  "version": "0.5.2",
-                  "from": "https://registry.npmjs.org/process/-/process-0.5.2.tgz",
-                  "resolved": "https://registry.npmjs.org/process/-/process-0.5.2.tgz"
-                }
-              }
-            },
-            "stream-browserify": {
-              "version": "1.0.0",
-              "from": "https://registry.npmjs.org/stream-browserify/-/stream-browserify-1.0.0.tgz",
-              "resolved": "https://registry.npmjs.org/stream-browserify/-/stream-browserify-1.0.0.tgz",
-              "dependencies": {
-                "inherits": {
-                  "version": "2.0.1",
-                  "from": "https://registry.npmjs.org/inherits/-/inherits-2.0.1.tgz",
-                  "resolved": "https://registry.npmjs.org/inherits/-/inherits-2.0.1.tgz"
-                }
-              }
-            },
-            "readable-stream": {
-              "version": "1.0.27-1",
-              "from": "https://registry.npmjs.org/readable-stream/-/readable-stream-1.0.27-1.tgz",
-              "resolved": "https://registry.npmjs.org/readable-stream/-/readable-stream-1.0.27-1.tgz",
-              "dependencies": {
-                "core-util-is": {
-                  "version": "1.0.1",
-                  "from": "https://registry.npmjs.org/core-util-is/-/core-util-is-1.0.1.tgz",
-                  "resolved": "https://registry.npmjs.org/core-util-is/-/core-util-is-1.0.1.tgz"
-                },
-                "isarray": {
-                  "version": "0.0.1",
-                  "from": "https://registry.npmjs.org/isarray/-/isarray-0.0.1.tgz",
-                  "resolved": "https://registry.npmjs.org/isarray/-/isarray-0.0.1.tgz"
-                },
-                "inherits": {
-                  "version": "2.0.1",
-                  "from": "https://registry.npmjs.org/inherits/-/inherits-2.0.1.tgz",
-                  "resolved": "https://registry.npmjs.org/inherits/-/inherits-2.0.1.tgz"
-                }
-              }
-            },
-            "string_decoder": {
-              "version": "0.10.25-1",
-              "from": "https://registry.npmjs.org/string_decoder/-/string_decoder-0.10.25-1.tgz",
-              "resolved": "https://registry.npmjs.org/string_decoder/-/string_decoder-0.10.25-1.tgz"
-            },
-            "punycode": {
-              "version": "1.3.0",
-              "from": "https://registry.npmjs.org/punycode/-/punycode-1.3.0.tgz",
-              "resolved": "https://registry.npmjs.org/punycode/-/punycode-1.3.0.tgz"
-            },
-            "events": {
-              "version": "1.0.1",
-              "from": "https://registry.npmjs.org/events/-/events-1.0.1.tgz",
-              "resolved": "https://registry.npmjs.org/events/-/events-1.0.1.tgz"
-            },
-            "util": {
-              "version": "0.10.3",
-              "from": "https://registry.npmjs.org/util/-/util-0.10.3.tgz",
-              "resolved": "https://registry.npmjs.org/util/-/util-0.10.3.tgz",
-              "dependencies": {
-                "inherits": {
-                  "version": "2.0.1",
-                  "from": "https://registry.npmjs.org/inherits/-/inherits-2.0.1.tgz",
-                  "resolved": "https://registry.npmjs.org/inherits/-/inherits-2.0.1.tgz"
-                }
-              }
-            },
-            "assert": {
-              "version": "1.1.1",
-              "from": "https://registry.npmjs.org/assert/-/assert-1.1.1.tgz",
-              "resolved": "https://registry.npmjs.org/assert/-/assert-1.1.1.tgz",
-              "dependencies": {
-                "util": {
-                  "version": "0.10.2",
-                  "from": "https://registry.npmjs.org/util/-/util-0.10.2.tgz",
-                  "resolved": "https://registry.npmjs.org/util/-/util-0.10.2.tgz",
-                  "dependencies": {
-                    "inherits": {
-                      "version": "2.0.1",
-                      "from": "https://registry.npmjs.org/inherits/-/inherits-2.0.1.tgz",
-                      "resolved": "https://registry.npmjs.org/inherits/-/inherits-2.0.1.tgz"
-                    }
-                  }
-                }
-              }
-            },
-            "buffer": {
-              "version": "2.3.3",
-              "from": "https://registry.npmjs.org/buffer/-/buffer-2.3.3.tgz",
-              "resolved": "https://registry.npmjs.org/buffer/-/buffer-2.3.3.tgz",
-              "dependencies": {
-                "base64-js": {
-                  "version": "0.0.7",
-                  "from": "https://registry.npmjs.org/base64-js/-/base64-js-0.0.7.tgz",
-                  "resolved": "https://registry.npmjs.org/base64-js/-/base64-js-0.0.7.tgz"
-                },
-                "ieee754": {
-                  "version": "1.1.3",
-                  "from": "https://registry.npmjs.org/ieee754/-/ieee754-1.1.3.tgz",
-                  "resolved": "https://registry.npmjs.org/ieee754/-/ieee754-1.1.3.tgz"
-                }
-              }
-            },
-            "url": {
-              "version": "0.10.1",
-              "from": "https://registry.npmjs.org/url/-/url-0.10.1.tgz",
-              "resolved": "https://registry.npmjs.org/url/-/url-0.10.1.tgz",
-              "dependencies": {
-                "punycode": {
-                  "version": "1.2.4",
-                  "from": "https://registry.npmjs.org/punycode/-/punycode-1.2.4.tgz",
-                  "resolved": "https://registry.npmjs.org/punycode/-/punycode-1.2.4.tgz"
-                }
-              }
-            },
-            "process": {
-              "version": "0.7.0",
-              "from": "https://registry.npmjs.org/process/-/process-0.7.0.tgz",
-              "resolved": "https://registry.npmjs.org/process/-/process-0.7.0.tgz"
-            }
-          }
-        },
-        "tapable": {
-          "version": "0.1.7",
-          "from": "https://registry.npmjs.org/tapable/-/tapable-0.1.7.tgz",
-          "resolved": "https://registry.npmjs.org/tapable/-/tapable-0.1.7.tgz"
-        }
-      }
-    },
-    "webpack-dev-server": {
-      "version": "1.4.6",
-      "from": "https://registry.npmjs.org/webpack-dev-server/-/webpack-dev-server-1.4.6.tgz",
-      "resolved": "https://registry.npmjs.org/webpack-dev-server/-/webpack-dev-server-1.4.6.tgz",
-      "dependencies": {
-        "webpack-dev-middleware": {
-          "version": "1.0.10",
-          "from": "https://registry.npmjs.org/webpack-dev-middleware/-/webpack-dev-middleware-1.0.10.tgz",
-          "resolved": "https://registry.npmjs.org/webpack-dev-middleware/-/webpack-dev-middleware-1.0.10.tgz",
-          "dependencies": {
-            "enhanced-resolve": {
-              "version": "0.7.5",
-              "from": "https://registry.npmjs.org/enhanced-resolve/-/enhanced-resolve-0.7.5.tgz",
-              "resolved": "https://registry.npmjs.org/enhanced-resolve/-/enhanced-resolve-0.7.5.tgz",
-              "dependencies": {
-                "tapable": {
-                  "version": "0.1.7",
-                  "from": "https://registry.npmjs.org/tapable/-/tapable-0.1.7.tgz",
-                  "resolved": "https://registry.npmjs.org/tapable/-/tapable-0.1.7.tgz"
-                },
-                "graceful-fs": {
-                  "version": "2.0.3",
-                  "from": "https://registry.npmjs.org/graceful-fs/-/graceful-fs-2.0.3.tgz",
-                  "resolved": "https://registry.npmjs.org/graceful-fs/-/graceful-fs-2.0.3.tgz"
-                }
-              }
-            },
-            "memory-fs": {
-              "version": "0.1.0",
-              "from": "https://registry.npmjs.org/memory-fs/-/memory-fs-0.1.0.tgz",
-              "resolved": "https://registry.npmjs.org/memory-fs/-/memory-fs-0.1.0.tgz"
-            },
-            "mime": {
-              "version": "1.2.11",
-              "from": "https://registry.npmjs.org/mime/-/mime-1.2.11.tgz",
-              "resolved": "https://registry.npmjs.org/mime/-/mime-1.2.11.tgz"
-            }
-          }
-        },
-        "express": {
-          "version": "4.5.1",
-          "from": "https://registry.npmjs.org/express/-/express-4.5.1.tgz",
-          "resolved": "https://registry.npmjs.org/express/-/express-4.5.1.tgz",
-          "dependencies": {
-            "accepts": {
-              "version": "1.0.7",
-              "from": "https://registry.npmjs.org/accepts/-/accepts-1.0.7.tgz",
-              "resolved": "https://registry.npmjs.org/accepts/-/accepts-1.0.7.tgz",
-              "dependencies": {
-                "mime-types": {
-                  "version": "1.0.1",
-                  "from": "https://registry.npmjs.org/mime-types/-/mime-types-1.0.1.tgz",
-                  "resolved": "https://registry.npmjs.org/mime-types/-/mime-types-1.0.1.tgz"
-                },
-                "negotiator": {
-                  "version": "0.4.7",
-                  "from": "https://registry.npmjs.org/negotiator/-/negotiator-0.4.7.tgz",
-                  "resolved": "https://registry.npmjs.org/negotiator/-/negotiator-0.4.7.tgz"
-                }
-              }
-            },
-            "buffer-crc32": {
-              "version": "0.2.3",
-              "from": "https://registry.npmjs.org/buffer-crc32/-/buffer-crc32-0.2.3.tgz",
-              "resolved": "https://registry.npmjs.org/buffer-crc32/-/buffer-crc32-0.2.3.tgz"
-            },
-            "debug": {
-              "version": "1.0.2",
-              "from": "https://registry.npmjs.org/debug/-/debug-1.0.2.tgz",
-              "resolved": "https://registry.npmjs.org/debug/-/debug-1.0.2.tgz",
-              "dependencies": {
-                "ms": {
-                  "version": "0.6.2",
-                  "from": "https://registry.npmjs.org/ms/-/ms-0.6.2.tgz",
-                  "resolved": "https://registry.npmjs.org/ms/-/ms-0.6.2.tgz"
-                }
-              }
-            },
-            "depd": {
-              "version": "0.3.0",
-              "from": "https://registry.npmjs.org/depd/-/depd-0.3.0.tgz",
-              "resolved": "https://registry.npmjs.org/depd/-/depd-0.3.0.tgz"
-            },
-            "escape-html": {
-              "version": "1.0.1",
-              "from": "https://registry.npmjs.org/escape-html/-/escape-html-1.0.1.tgz",
-              "resolved": "https://registry.npmjs.org/escape-html/-/escape-html-1.0.1.tgz"
-            },
-            "finalhandler": {
-              "version": "0.0.2",
-              "from": "https://registry.npmjs.org/finalhandler/-/finalhandler-0.0.2.tgz",
-              "resolved": "https://registry.npmjs.org/finalhandler/-/finalhandler-0.0.2.tgz"
-            },
-            "media-typer": {
-              "version": "0.2.0",
-              "from": "https://registry.npmjs.org/media-typer/-/media-typer-0.2.0.tgz",
-              "resolved": "https://registry.npmjs.org/media-typer/-/media-typer-0.2.0.tgz"
-            },
-            "methods": {
-              "version": "1.0.1",
-              "from": "https://registry.npmjs.org/methods/-/methods-1.0.1.tgz",
-              "resolved": "https://registry.npmjs.org/methods/-/methods-1.0.1.tgz"
-            },
-            "parseurl": {
-              "version": "1.0.1",
-              "from": "https://registry.npmjs.org/parseurl/-/parseurl-1.0.1.tgz",
-              "resolved": "https://registry.npmjs.org/parseurl/-/parseurl-1.0.1.tgz"
-            },
-            "proxy-addr": {
-              "version": "1.0.1",
-              "from": "https://registry.npmjs.org/proxy-addr/-/proxy-addr-1.0.1.tgz",
-              "resolved": "https://registry.npmjs.org/proxy-addr/-/proxy-addr-1.0.1.tgz",
-              "dependencies": {
-                "ipaddr.js": {
-                  "version": "0.1.2",
-                  "from": "https://registry.npmjs.org/ipaddr.js/-/ipaddr.js-0.1.2.tgz",
-                  "resolved": "https://registry.npmjs.org/ipaddr.js/-/ipaddr.js-0.1.2.tgz"
-                }
-              }
-            },
-            "range-parser": {
-              "version": "1.0.0",
-              "from": "https://registry.npmjs.org/range-parser/-/range-parser-1.0.0.tgz",
-              "resolved": "https://registry.npmjs.org/range-parser/-/range-parser-1.0.0.tgz"
-            },
-            "send": {
-              "version": "0.5.0",
-              "from": "https://registry.npmjs.org/send/-/send-0.5.0.tgz",
-              "resolved": "https://registry.npmjs.org/send/-/send-0.5.0.tgz",
-              "dependencies": {
-                "finished": {
-                  "version": "1.2.2",
-                  "from": "https://registry.npmjs.org/finished/-/finished-1.2.2.tgz",
-                  "resolved": "https://registry.npmjs.org/finished/-/finished-1.2.2.tgz",
-                  "dependencies": {
-                    "ee-first": {
-                      "version": "1.0.3",
-                      "from": "https://registry.npmjs.org/ee-first/-/ee-first-1.0.3.tgz",
-                      "resolved": "https://registry.npmjs.org/ee-first/-/ee-first-1.0.3.tgz"
-                    }
-                  }
-                },
-                "mime": {
-                  "version": "1.2.11",
-                  "from": "https://registry.npmjs.org/mime/-/mime-1.2.11.tgz",
-                  "resolved": "https://registry.npmjs.org/mime/-/mime-1.2.11.tgz"
-                },
-                "ms": {
-                  "version": "0.6.2",
-                  "from": "https://registry.npmjs.org/ms/-/ms-0.6.2.tgz",
-                  "resolved": "https://registry.npmjs.org/ms/-/ms-0.6.2.tgz"
-                }
-              }
-            },
-            "serve-static": {
-              "version": "1.3.0",
-              "from": "https://registry.npmjs.org/serve-static/-/serve-static-1.3.0.tgz",
-              "resolved": "https://registry.npmjs.org/serve-static/-/serve-static-1.3.0.tgz"
-            },
-            "type-is": {
-              "version": "1.3.2",
-              "from": "https://registry.npmjs.org/type-is/-/type-is-1.3.2.tgz",
-              "resolved": "https://registry.npmjs.org/type-is/-/type-is-1.3.2.tgz",
-              "dependencies": {
-                "mime-types": {
-                  "version": "1.0.1",
-                  "from": "https://registry.npmjs.org/mime-types/-/mime-types-1.0.1.tgz",
-                  "resolved": "https://registry.npmjs.org/mime-types/-/mime-types-1.0.1.tgz"
-                }
-              }
-            },
-            "vary": {
-              "version": "0.1.0",
-              "from": "https://registry.npmjs.org/vary/-/vary-0.1.0.tgz",
-              "resolved": "https://registry.npmjs.org/vary/-/vary-0.1.0.tgz"
-            },
-            "cookie": {
-              "version": "0.1.2",
-              "from": "https://registry.npmjs.org/cookie/-/cookie-0.1.2.tgz",
-              "resolved": "https://registry.npmjs.org/cookie/-/cookie-0.1.2.tgz"
-            },
-            "fresh": {
-              "version": "0.2.2",
-              "from": "https://registry.npmjs.org/fresh/-/fresh-0.2.2.tgz",
-              "resolved": "https://registry.npmjs.org/fresh/-/fresh-0.2.2.tgz"
-            },
-            "cookie-signature": {
-              "version": "1.0.4",
-              "from": "https://registry.npmjs.org/cookie-signature/-/cookie-signature-1.0.4.tgz",
-              "resolved": "https://registry.npmjs.org/cookie-signature/-/cookie-signature-1.0.4.tgz"
-            },
-            "merge-descriptors": {
-              "version": "0.0.2",
-              "from": "https://registry.npmjs.org/merge-descriptors/-/merge-descriptors-0.0.2.tgz",
-              "resolved": "https://registry.npmjs.org/merge-descriptors/-/merge-descriptors-0.0.2.tgz"
-            },
-            "utils-merge": {
-              "version": "1.0.0",
-              "from": "https://registry.npmjs.org/utils-merge/-/utils-merge-1.0.0.tgz",
-              "resolved": "https://registry.npmjs.org/utils-merge/-/utils-merge-1.0.0.tgz"
-            },
-            "qs": {
-              "version": "0.6.6",
-              "from": "https://registry.npmjs.org/qs/-/qs-0.6.6.tgz",
-              "resolved": "https://registry.npmjs.org/qs/-/qs-0.6.6.tgz"
-            },
-            "path-to-regexp": {
-              "version": "0.1.2",
-              "from": "https://registry.npmjs.org/path-to-regexp/-/path-to-regexp-0.1.2.tgz",
-              "resolved": "https://registry.npmjs.org/path-to-regexp/-/path-to-regexp-0.1.2.tgz"
-            }
-          }
-        },
-        "socket.io": {
-          "version": "0.9.17",
-          "from": "https://registry.npmjs.org/socket.io/-/socket.io-0.9.17.tgz",
-          "resolved": "https://registry.npmjs.org/socket.io/-/socket.io-0.9.17.tgz",
-          "dependencies": {
-            "socket.io-client": {
-              "version": "0.9.16",
-              "from": "https://registry.npmjs.org/socket.io-client/-/socket.io-client-0.9.16.tgz",
-              "resolved": "https://registry.npmjs.org/socket.io-client/-/socket.io-client-0.9.16.tgz",
-              "dependencies": {
-                "uglify-js": {
-                  "version": "1.2.5",
-                  "from": "https://registry.npmjs.org/uglify-js/-/uglify-js-1.2.5.tgz",
-                  "resolved": "https://registry.npmjs.org/uglify-js/-/uglify-js-1.2.5.tgz"
-                },
-                "ws": {
-                  "version": "0.4.31",
-                  "from": "https://registry.npmjs.org/ws/-/ws-0.4.31.tgz",
-                  "resolved": "https://registry.npmjs.org/ws/-/ws-0.4.31.tgz",
-                  "dependencies": {
-                    "commander": {
-                      "version": "0.6.1",
-                      "from": "https://registry.npmjs.org/commander/-/commander-0.6.1.tgz",
-                      "resolved": "https://registry.npmjs.org/commander/-/commander-0.6.1.tgz"
-                    },
-                    "nan": {
-                      "version": "0.3.2",
-                      "from": "https://registry.npmjs.org/nan/-/nan-0.3.2.tgz",
-                      "resolved": "https://registry.npmjs.org/nan/-/nan-0.3.2.tgz"
-                    },
-                    "tinycolor": {
-                      "version": "0.0.1",
-                      "from": "https://registry.npmjs.org/tinycolor/-/tinycolor-0.0.1.tgz",
-                      "resolved": "https://registry.npmjs.org/tinycolor/-/tinycolor-0.0.1.tgz"
-                    },
-                    "options": {
-                      "version": "0.0.5",
-                      "from": "https://registry.npmjs.org/options/-/options-0.0.5.tgz",
-                      "resolved": "https://registry.npmjs.org/options/-/options-0.0.5.tgz"
-                    }
-                  }
-                },
-                "xmlhttprequest": {
-                  "version": "1.4.2",
-                  "from": "https://registry.npmjs.org/xmlhttprequest/-/xmlhttprequest-1.4.2.tgz",
-                  "resolved": "https://registry.npmjs.org/xmlhttprequest/-/xmlhttprequest-1.4.2.tgz"
-                },
-                "active-x-obfuscator": {
-                  "version": "0.0.1",
-                  "from": "https://registry.npmjs.org/active-x-obfuscator/-/active-x-obfuscator-0.0.1.tgz",
-                  "resolved": "https://registry.npmjs.org/active-x-obfuscator/-/active-x-obfuscator-0.0.1.tgz",
-                  "dependencies": {
-                    "zeparser": {
-                      "version": "0.0.5",
-                      "from": "https://registry.npmjs.org/zeparser/-/zeparser-0.0.5.tgz",
-                      "resolved": "https://registry.npmjs.org/zeparser/-/zeparser-0.0.5.tgz"
-                    }
-                  }
-                }
-              }
-            },
-            "policyfile": {
-              "version": "0.0.4",
-              "from": "https://registry.npmjs.org/policyfile/-/policyfile-0.0.4.tgz",
-              "resolved": "https://registry.npmjs.org/policyfile/-/policyfile-0.0.4.tgz"
-            },
-            "base64id": {
-              "version": "0.1.0",
-              "from": "https://registry.npmjs.org/base64id/-/base64id-0.1.0.tgz",
-              "resolved": "https://registry.npmjs.org/base64id/-/base64id-0.1.0.tgz"
-            },
-            "redis": {
-              "version": "0.7.3",
-              "from": "https://registry.npmjs.org/redis/-/redis-0.7.3.tgz",
-              "resolved": "https://registry.npmjs.org/redis/-/redis-0.7.3.tgz"
-            }
-          }
-        },
-        "optimist": {
-          "version": "0.6.1",
-          "from": "https://registry.npmjs.org/optimist/-/optimist-0.6.1.tgz",
-          "resolved": "https://registry.npmjs.org/optimist/-/optimist-0.6.1.tgz",
-          "dependencies": {
-            "wordwrap": {
-              "version": "0.0.2",
-              "from": "https://registry.npmjs.org/wordwrap/-/wordwrap-0.0.2.tgz",
-              "resolved": "https://registry.npmjs.org/wordwrap/-/wordwrap-0.0.2.tgz"
-            },
-            "minimist": {
-              "version": "0.0.10",
-              "from": "https://registry.npmjs.org/minimist/-/minimist-0.0.10.tgz",
-              "resolved": "https://registry.npmjs.org/minimist/-/minimist-0.0.10.tgz"
-            }
-          }
-        },
-        "stream-cache": {
-          "version": "0.0.2",
-          "from": "https://registry.npmjs.org/stream-cache/-/stream-cache-0.0.2.tgz",
-          "resolved": "https://registry.npmjs.org/stream-cache/-/stream-cache-0.0.2.tgz"
-        },
-        "http-proxy": {
-          "version": "1.1.4",
-          "from": "https://registry.npmjs.org/http-proxy/-/http-proxy-1.1.4.tgz",
-          "resolved": "https://registry.npmjs.org/http-proxy/-/http-proxy-1.1.4.tgz",
-          "dependencies": {
-            "eventemitter3": {
-              "version": "0.1.2",
-              "from": "https://registry.npmjs.org/eventemitter3/-/eventemitter3-0.1.2.tgz",
-              "resolved": "https://registry.npmjs.org/eventemitter3/-/eventemitter3-0.1.2.tgz"
-            }
-          }
-        },
-        "serve-index": {
-          "version": "1.1.4",
-          "from": "https://registry.npmjs.org/serve-index/-/serve-index-1.1.4.tgz",
-          "resolved": "https://registry.npmjs.org/serve-index/-/serve-index-1.1.4.tgz",
-          "dependencies": {
-            "accepts": {
-              "version": "1.0.7",
-              "from": "https://registry.npmjs.org/accepts/-/accepts-1.0.7.tgz",
-              "resolved": "https://registry.npmjs.org/accepts/-/accepts-1.0.7.tgz",
-              "dependencies": {
-                "mime-types": {
-                  "version": "1.0.1",
-                  "from": "https://registry.npmjs.org/mime-types/-/mime-types-1.0.1.tgz",
-                  "resolved": "https://registry.npmjs.org/mime-types/-/mime-types-1.0.1.tgz"
-                },
-                "negotiator": {
-                  "version": "0.4.7",
-                  "from": "https://registry.npmjs.org/negotiator/-/negotiator-0.4.7.tgz",
-                  "resolved": "https://registry.npmjs.org/negotiator/-/negotiator-0.4.7.tgz"
-                }
-              }
-            },
-            "batch": {
-              "version": "0.5.1",
-              "from": "https://registry.npmjs.org/batch/-/batch-0.5.1.tgz",
-              "resolved": "https://registry.npmjs.org/batch/-/batch-0.5.1.tgz"
-            }
-          }
-        },
-        "webpack": {
-          "version": "1.4.3",
-          "from": "https://registry.npmjs.org/webpack/-/webpack-1.4.3.tgz",
-          "resolved": "https://registry.npmjs.org/webpack/-/webpack-1.4.3.tgz",
-          "dependencies": {
-            "esprima": {
-              "version": "1.2.2",
-              "from": "https://registry.npmjs.org/esprima/-/esprima-1.2.2.tgz",
-              "resolved": "https://registry.npmjs.org/esprima/-/esprima-1.2.2.tgz"
-            },
-            "mkdirp": {
-              "version": "0.5.0",
-              "from": "https://registry.npmjs.org/mkdirp/-/mkdirp-0.5.0.tgz",
-              "resolved": "https://registry.npmjs.org/mkdirp/-/mkdirp-0.5.0.tgz",
-              "dependencies": {
-                "minimist": {
-                  "version": "0.0.8",
-                  "from": "https://registry.npmjs.org/minimist/-/minimist-0.0.8.tgz",
-                  "resolved": "https://registry.npmjs.org/minimist/-/minimist-0.0.8.tgz"
-                }
-              }
-            },
-            "uglify-js": {
-              "version": "2.4.15",
-              "from": "https://registry.npmjs.org/uglify-js/-/uglify-js-2.4.15.tgz",
-              "resolved": "https://registry.npmjs.org/uglify-js/-/uglify-js-2.4.15.tgz",
-              "dependencies": {
-                "async": {
-                  "version": "0.2.10",
-                  "from": "https://registry.npmjs.org/async/-/async-0.2.10.tgz",
-                  "resolved": "https://registry.npmjs.org/async/-/async-0.2.10.tgz"
-                },
-                "source-map": {
-                  "version": "0.1.34",
-                  "from": "https://registry.npmjs.org/source-map/-/source-map-0.1.34.tgz",
-                  "resolved": "https://registry.npmjs.org/source-map/-/source-map-0.1.34.tgz",
-                  "dependencies": {
-                    "amdefine": {
-                      "version": "0.1.0",
-                      "from": "https://registry.npmjs.org/amdefine/-/amdefine-0.1.0.tgz",
-                      "resolved": "https://registry.npmjs.org/amdefine/-/amdefine-0.1.0.tgz"
-                    }
-                  }
-                },
-                "optimist": {
-                  "version": "0.3.7",
-                  "from": "https://registry.npmjs.org/optimist/-/optimist-0.3.7.tgz",
-                  "resolved": "https://registry.npmjs.org/optimist/-/optimist-0.3.7.tgz",
-                  "dependencies": {
-                    "wordwrap": {
-                      "version": "0.0.2",
-                      "from": "https://registry.npmjs.org/wordwrap/-/wordwrap-0.0.2.tgz",
-                      "resolved": "https://registry.npmjs.org/wordwrap/-/wordwrap-0.0.2.tgz"
-                    }
-                  }
-                },
-                "uglify-to-browserify": {
-                  "version": "1.0.2",
-                  "from": "https://registry.npmjs.org/uglify-to-browserify/-/uglify-to-browserify-1.0.2.tgz",
-                  "resolved": "https://registry.npmjs.org/uglify-to-browserify/-/uglify-to-browserify-1.0.2.tgz"
-                }
-              }
-            },
-            "enhanced-resolve": {
-              "version": "0.7.6",
-              "from": "https://registry.npmjs.org/enhanced-resolve/-/enhanced-resolve-0.7.6.tgz",
-              "resolved": "https://registry.npmjs.org/enhanced-resolve/-/enhanced-resolve-0.7.6.tgz",
-              "dependencies": {
-                "graceful-fs": {
-                  "version": "2.0.3",
-                  "from": "https://registry.npmjs.org/graceful-fs/-/graceful-fs-2.0.3.tgz",
-                  "resolved": "https://registry.npmjs.org/graceful-fs/-/graceful-fs-2.0.3.tgz"
-                }
-              }
-            },
-            "memory-fs": {
-              "version": "0.1.0",
-              "from": "https://registry.npmjs.org/memory-fs/-/memory-fs-0.1.0.tgz",
-              "resolved": "https://registry.npmjs.org/memory-fs/-/memory-fs-0.1.0.tgz"
-            },
-            "clone": {
-              "version": "0.1.18",
-              "from": "https://registry.npmjs.org/clone/-/clone-0.1.18.tgz",
-              "resolved": "https://registry.npmjs.org/clone/-/clone-0.1.18.tgz"
-            },
-            "webpack-core": {
-              "version": "0.4.8",
-              "from": "https://registry.npmjs.org/webpack-core/-/webpack-core-0.4.8.tgz",
-              "resolved": "https://registry.npmjs.org/webpack-core/-/webpack-core-0.4.8.tgz",
-              "dependencies": {
-                "source-map": {
-                  "version": "0.1.39",
-                  "from": "https://registry.npmjs.org/source-map/-/source-map-0.1.39.tgz",
-                  "resolved": "https://registry.npmjs.org/source-map/-/source-map-0.1.39.tgz",
-                  "dependencies": {
-                    "amdefine": {
-                      "version": "0.1.0",
-                      "from": "https://registry.npmjs.org/amdefine/-/amdefine-0.1.0.tgz",
-                      "resolved": "https://registry.npmjs.org/amdefine/-/amdefine-0.1.0.tgz"
-                    }
-                  }
-                }
-              }
-            },
-            "node-libs-browser": {
-              "version": "0.4.0",
-              "from": "https://registry.npmjs.org/node-libs-browser/-/node-libs-browser-0.4.0.tgz",
-              "resolved": "https://registry.npmjs.org/node-libs-browser/-/node-libs-browser-0.4.0.tgz",
-              "dependencies": {
-                "console-browserify": {
-                  "version": "1.1.0",
-                  "from": "https://registry.npmjs.org/console-browserify/-/console-browserify-1.1.0.tgz",
-                  "resolved": "https://registry.npmjs.org/console-browserify/-/console-browserify-1.1.0.tgz",
-                  "dependencies": {
-                    "date-now": {
-                      "version": "0.1.4",
-                      "from": "https://registry.npmjs.org/date-now/-/date-now-0.1.4.tgz",
-                      "resolved": "https://registry.npmjs.org/date-now/-/date-now-0.1.4.tgz"
-                    }
-                  }
-                },
-                "vm-browserify": {
-                  "version": "0.0.4",
-                  "from": "https://registry.npmjs.org/vm-browserify/-/vm-browserify-0.0.4.tgz",
-                  "resolved": "https://registry.npmjs.org/vm-browserify/-/vm-browserify-0.0.4.tgz",
-                  "dependencies": {
-                    "indexof": {
-                      "version": "0.0.1",
-                      "from": "https://registry.npmjs.org/indexof/-/indexof-0.0.1.tgz",
-                      "resolved": "https://registry.npmjs.org/indexof/-/indexof-0.0.1.tgz"
-                    }
-                  }
-                },
-                "crypto-browserify": {
-                  "version": "3.2.2",
-                  "from": "https://registry.npmjs.org/crypto-browserify/-/crypto-browserify-3.2.2.tgz",
-                  "resolved": "https://registry.npmjs.org/crypto-browserify/-/crypto-browserify-3.2.2.tgz",
-                  "dependencies": {
-                    "pbkdf2-compat": {
-                      "version": "2.0.0",
-                      "from": "https://registry.npmjs.org/pbkdf2-compat/-/pbkdf2-compat-2.0.0.tgz",
-                      "resolved": "https://registry.npmjs.org/pbkdf2-compat/-/pbkdf2-compat-2.0.0.tgz",
-                      "dependencies": {
-                        "istanbul": {
-                          "version": "0.3.2",
-                          "from": "https://registry.npmjs.org/istanbul/-/istanbul-0.3.2.tgz",
-                          "resolved": "https://registry.npmjs.org/istanbul/-/istanbul-0.3.2.tgz",
-                          "dependencies": {
-                            "escodegen": {
-                              "version": "1.3.3",
-                              "from": "https://registry.npmjs.org/escodegen/-/escodegen-1.3.3.tgz",
-                              "resolved": "https://registry.npmjs.org/escodegen/-/escodegen-1.3.3.tgz",
-                              "dependencies": {
-                                "esutils": {
-                                  "version": "1.0.0",
-                                  "from": "https://registry.npmjs.org/esutils/-/esutils-1.0.0.tgz",
-                                  "resolved": "https://registry.npmjs.org/esutils/-/esutils-1.0.0.tgz"
-                                },
-                                "estraverse": {
-                                  "version": "1.5.1",
-                                  "from": "https://registry.npmjs.org/estraverse/-/estraverse-1.5.1.tgz",
-                                  "resolved": "https://registry.npmjs.org/estraverse/-/estraverse-1.5.1.tgz"
-                                },
-                                "esprima": {
-                                  "version": "1.1.1",
-                                  "from": "https://registry.npmjs.org/esprima/-/esprima-1.1.1.tgz",
-                                  "resolved": "https://registry.npmjs.org/esprima/-/esprima-1.1.1.tgz"
-                                },
-                                "source-map": {
-                                  "version": "0.1.39",
-                                  "from": "https://registry.npmjs.org/source-map/-/source-map-0.1.39.tgz",
-                                  "resolved": "https://registry.npmjs.org/source-map/-/source-map-0.1.39.tgz",
-                                  "dependencies": {
-                                    "amdefine": {
-                                      "version": "0.1.0",
-                                      "from": "https://registry.npmjs.org/amdefine/-/amdefine-0.1.0.tgz",
-                                      "resolved": "https://registry.npmjs.org/amdefine/-/amdefine-0.1.0.tgz"
-                                    }
-                                  }
-                                }
-                              }
-                            },
-                            "handlebars": {
-                              "version": "1.3.0",
-                              "from": "https://registry.npmjs.org/handlebars/-/handlebars-1.3.0.tgz",
-                              "resolved": "https://registry.npmjs.org/handlebars/-/handlebars-1.3.0.tgz",
-                              "dependencies": {
-                                "optimist": {
-                                  "version": "0.3.7",
-                                  "from": "https://registry.npmjs.org/optimist/-/optimist-0.3.7.tgz",
-                                  "resolved": "https://registry.npmjs.org/optimist/-/optimist-0.3.7.tgz"
-                                },
-                                "uglify-js": {
-                                  "version": "2.3.6",
-                                  "from": "https://registry.npmjs.org/uglify-js/-/uglify-js-2.3.6.tgz",
-                                  "resolved": "https://registry.npmjs.org/uglify-js/-/uglify-js-2.3.6.tgz",
-                                  "dependencies": {
-                                    "async": {
-                                      "version": "0.2.10",
-                                      "from": "https://registry.npmjs.org/async/-/async-0.2.10.tgz",
-                                      "resolved": "https://registry.npmjs.org/async/-/async-0.2.10.tgz"
-                                    },
-                                    "source-map": {
-                                      "version": "0.1.39",
-                                      "from": "https://registry.npmjs.org/source-map/-/source-map-0.1.39.tgz",
-                                      "resolved": "https://registry.npmjs.org/source-map/-/source-map-0.1.39.tgz",
-                                      "dependencies": {
-                                        "amdefine": {
-                                          "version": "0.1.0",
-                                          "from": "https://registry.npmjs.org/amdefine/-/amdefine-0.1.0.tgz",
-                                          "resolved": "https://registry.npmjs.org/amdefine/-/amdefine-0.1.0.tgz"
-                                        }
-                                      }
-                                    }
-                                  }
-                                }
-                              }
-                            },
-                            "nopt": {
-                              "version": "3.0.1",
-                              "from": "https://registry.npmjs.org/nopt/-/nopt-3.0.1.tgz",
-                              "resolved": "https://registry.npmjs.org/nopt/-/nopt-3.0.1.tgz"
-                            },
-                            "fileset": {
-                              "version": "0.1.5",
-                              "from": "https://registry.npmjs.org/fileset/-/fileset-0.1.5.tgz",
-                              "resolved": "https://registry.npmjs.org/fileset/-/fileset-0.1.5.tgz",
-                              "dependencies": {
-                                "minimatch": {
-                                  "version": "0.4.0",
-                                  "from": "https://registry.npmjs.org/minimatch/-/minimatch-0.4.0.tgz",
-                                  "resolved": "https://registry.npmjs.org/minimatch/-/minimatch-0.4.0.tgz",
-                                  "dependencies": {
-                                    "lru-cache": {
-                                      "version": "2.5.0",
-                                      "from": "https://registry.npmjs.org/lru-cache/-/lru-cache-2.5.0.tgz",
-                                      "resolved": "https://registry.npmjs.org/lru-cache/-/lru-cache-2.5.0.tgz"
-                                    },
-                                    "sigmund": {
-                                      "version": "1.0.0",
-                                      "from": "https://registry.npmjs.org/sigmund/-/sigmund-1.0.0.tgz",
-                                      "resolved": "https://registry.npmjs.org/sigmund/-/sigmund-1.0.0.tgz"
-                                    }
-                                  }
-                                },
-                                "glob": {
-                                  "version": "3.2.11",
-                                  "from": "https://registry.npmjs.org/glob/-/glob-3.2.11.tgz",
-                                  "resolved": "https://registry.npmjs.org/glob/-/glob-3.2.11.tgz",
-                                  "dependencies": {
-                                    "inherits": {
-                                      "version": "2.0.1",
-                                      "from": "https://registry.npmjs.org/inherits/-/inherits-2.0.1.tgz",
-                                      "resolved": "https://registry.npmjs.org/inherits/-/inherits-2.0.1.tgz"
-                                    },
-                                    "minimatch": {
-                                      "version": "0.3.0",
-                                      "from": "https://registry.npmjs.org/minimatch/-/minimatch-0.3.0.tgz",
-                                      "resolved": "https://registry.npmjs.org/minimatch/-/minimatch-0.3.0.tgz",
-                                      "dependencies": {
-                                        "lru-cache": {
-                                          "version": "2.5.0",
-                                          "from": "https://registry.npmjs.org/lru-cache/-/lru-cache-2.5.0.tgz",
-                                          "resolved": "https://registry.npmjs.org/lru-cache/-/lru-cache-2.5.0.tgz"
-                                        },
-                                        "sigmund": {
-                                          "version": "1.0.0",
-                                          "from": "https://registry.npmjs.org/sigmund/-/sigmund-1.0.0.tgz",
-                                          "resolved": "https://registry.npmjs.org/sigmund/-/sigmund-1.0.0.tgz"
-                                        }
-                                      }
-                                    }
-                                  }
-                                }
-                              }
-                            },
-                            "which": {
-                              "version": "1.0.5",
-                              "from": "https://registry.npmjs.org/which/-/which-1.0.5.tgz",
-                              "resolved": "https://registry.npmjs.org/which/-/which-1.0.5.tgz"
-                            },
-                            "abbrev": {
-                              "version": "1.0.5",
-                              "from": "https://registry.npmjs.org/abbrev/-/abbrev-1.0.5.tgz",
-                              "resolved": "https://registry.npmjs.org/abbrev/-/abbrev-1.0.5.tgz"
-                            },
-                            "wordwrap": {
-                              "version": "0.0.2",
-                              "from": "https://registry.npmjs.org/wordwrap/-/wordwrap-0.0.2.tgz",
-                              "resolved": "https://registry.npmjs.org/wordwrap/-/wordwrap-0.0.2.tgz"
-                            },
-                            "resolve": {
-                              "version": "0.7.4",
-                              "from": "https://registry.npmjs.org/resolve/-/resolve-0.7.4.tgz",
-                              "resolved": "https://registry.npmjs.org/resolve/-/resolve-0.7.4.tgz"
-                            },
-                            "js-yaml": {
-                              "version": "3.2.2",
-                              "from": "https://registry.npmjs.org/js-yaml/-/js-yaml-3.2.2.tgz",
-                              "resolved": "https://registry.npmjs.org/js-yaml/-/js-yaml-3.2.2.tgz",
-                              "dependencies": {
-                                "argparse": {
-                                  "version": "0.1.15",
-                                  "from": "https://registry.npmjs.org/argparse/-/argparse-0.1.15.tgz",
-                                  "resolved": "https://registry.npmjs.org/argparse/-/argparse-0.1.15.tgz",
-                                  "dependencies": {
-                                    "underscore": {
-                                      "version": "1.4.4",
-                                      "from": "https://registry.npmjs.org/underscore/-/underscore-1.4.4.tgz",
-                                      "resolved": "https://registry.npmjs.org/underscore/-/underscore-1.4.4.tgz"
-                                    },
-                                    "underscore.string": {
-                                      "version": "2.3.3",
-                                      "from": "https://registry.npmjs.org/underscore.string/-/underscore.string-2.3.3.tgz",
-                                      "resolved": "https://registry.npmjs.org/underscore.string/-/underscore.string-2.3.3.tgz"
-                                    }
-                                  }
-                                },
-                                "esprima": {
-                                  "version": "1.0.4",
-                                  "from": "https://registry.npmjs.org/esprima/-/esprima-1.0.4.tgz",
-                                  "resolved": "https://registry.npmjs.org/esprima/-/esprima-1.0.4.tgz"
-                                }
-                              }
-                            },
-                            "once": {
-                              "version": "1.3.1",
-                              "from": "https://registry.npmjs.org/once/-/once-1.3.1.tgz",
-                              "resolved": "https://registry.npmjs.org/once/-/once-1.3.1.tgz",
-                              "dependencies": {
-                                "wrappy": {
-                                  "version": "1.0.1",
-                                  "from": "https://registry.npmjs.org/wrappy/-/wrappy-1.0.1.tgz",
-                                  "resolved": "https://registry.npmjs.org/wrappy/-/wrappy-1.0.1.tgz"
-                                }
-                              }
-                            }
-                          }
-                        }
-                      }
-                    },
-                    "ripemd160": {
-                      "version": "0.2.0",
-                      "from": "https://registry.npmjs.org/ripemd160/-/ripemd160-0.2.0.tgz",
-                      "resolved": "https://registry.npmjs.org/ripemd160/-/ripemd160-0.2.0.tgz"
-                    },
-                    "sha.js": {
-                      "version": "2.2.6",
-                      "from": "https://registry.npmjs.org/sha.js/-/sha.js-2.2.6.tgz",
-                      "resolved": "https://registry.npmjs.org/sha.js/-/sha.js-2.2.6.tgz"
-                    }
-                  }
-                },
-                "http-browserify": {
-                  "version": "1.6.0",
-                  "from": "https://registry.npmjs.org/http-browserify/-/http-browserify-1.6.0.tgz",
-                  "resolved": "https://registry.npmjs.org/http-browserify/-/http-browserify-1.6.0.tgz",
-                  "dependencies": {
-                    "Base64": {
-                      "version": "0.2.1",
-                      "from": "https://registry.npmjs.org/Base64/-/Base64-0.2.1.tgz",
-                      "resolved": "https://registry.npmjs.org/Base64/-/Base64-0.2.1.tgz"
-                    },
-                    "inherits": {
-                      "version": "2.0.1",
-                      "from": "https://registry.npmjs.org/inherits/-/inherits-2.0.1.tgz",
-                      "resolved": "https://registry.npmjs.org/inherits/-/inherits-2.0.1.tgz"
-                    }
-                  }
-                },
-                "browserify-zlib": {
-                  "version": "0.1.4",
-                  "from": "https://registry.npmjs.org/browserify-zlib/-/browserify-zlib-0.1.4.tgz",
-                  "resolved": "https://registry.npmjs.org/browserify-zlib/-/browserify-zlib-0.1.4.tgz",
-                  "dependencies": {
-                    "pako": {
-                      "version": "0.2.5",
-                      "from": "https://registry.npmjs.org/pako/-/pako-0.2.5.tgz",
-                      "resolved": "https://registry.npmjs.org/pako/-/pako-0.2.5.tgz"
-                    }
-                  }
-                },
-                "https-browserify": {
-                  "version": "0.0.0",
-                  "from": "https://registry.npmjs.org/https-browserify/-/https-browserify-0.0.0.tgz",
-                  "resolved": "https://registry.npmjs.org/https-browserify/-/https-browserify-0.0.0.tgz"
-                },
-                "tty-browserify": {
-                  "version": "0.0.0",
-                  "from": "https://registry.npmjs.org/tty-browserify/-/tty-browserify-0.0.0.tgz",
-                  "resolved": "https://registry.npmjs.org/tty-browserify/-/tty-browserify-0.0.0.tgz"
-                },
-                "constants-browserify": {
-                  "version": "0.0.1",
-                  "from": "https://registry.npmjs.org/constants-browserify/-/constants-browserify-0.0.1.tgz",
-                  "resolved": "https://registry.npmjs.org/constants-browserify/-/constants-browserify-0.0.1.tgz"
-                },
-                "os-browserify": {
-                  "version": "0.1.2",
-                  "from": "https://registry.npmjs.org/os-browserify/-/os-browserify-0.1.2.tgz",
-                  "resolved": "https://registry.npmjs.org/os-browserify/-/os-browserify-0.1.2.tgz"
-                },
-                "path-browserify": {
-                  "version": "0.0.0",
-                  "from": "https://registry.npmjs.org/path-browserify/-/path-browserify-0.0.0.tgz",
-                  "resolved": "https://registry.npmjs.org/path-browserify/-/path-browserify-0.0.0.tgz"
-                },
-                "domain-browser": {
-                  "version": "1.1.2",
-                  "from": "https://registry.npmjs.org/domain-browser/-/domain-browser-1.1.2.tgz",
-                  "resolved": "https://registry.npmjs.org/domain-browser/-/domain-browser-1.1.2.tgz"
-                },
-                "querystring-es3": {
-                  "version": "0.2.1-0",
-                  "from": "https://registry.npmjs.org/querystring-es3/-/querystring-es3-0.2.1-0.tgz",
-                  "resolved": "https://registry.npmjs.org/querystring-es3/-/querystring-es3-0.2.1-0.tgz"
-                },
-                "timers-browserify": {
-                  "version": "1.1.0",
-                  "from": "https://registry.npmjs.org/timers-browserify/-/timers-browserify-1.1.0.tgz",
-                  "resolved": "https://registry.npmjs.org/timers-browserify/-/timers-browserify-1.1.0.tgz",
-                  "dependencies": {
-                    "process": {
-                      "version": "0.5.2",
-                      "from": "https://registry.npmjs.org/process/-/process-0.5.2.tgz",
-                      "resolved": "https://registry.npmjs.org/process/-/process-0.5.2.tgz"
-                    }
-                  }
-                },
-                "stream-browserify": {
-                  "version": "1.0.0",
-                  "from": "https://registry.npmjs.org/stream-browserify/-/stream-browserify-1.0.0.tgz",
-                  "resolved": "https://registry.npmjs.org/stream-browserify/-/stream-browserify-1.0.0.tgz",
-                  "dependencies": {
-                    "inherits": {
-                      "version": "2.0.1",
-                      "from": "https://registry.npmjs.org/inherits/-/inherits-2.0.1.tgz",
-                      "resolved": "https://registry.npmjs.org/inherits/-/inherits-2.0.1.tgz"
-                    }
-                  }
-                },
-                "readable-stream": {
-                  "version": "1.1.13",
-                  "from": "https://registry.npmjs.org/readable-stream/-/readable-stream-1.1.13.tgz",
-                  "resolved": "https://registry.npmjs.org/readable-stream/-/readable-stream-1.1.13.tgz",
-                  "dependencies": {
-                    "core-util-is": {
-                      "version": "1.0.1",
-                      "from": "https://registry.npmjs.org/core-util-is/-/core-util-is-1.0.1.tgz",
-                      "resolved": "https://registry.npmjs.org/core-util-is/-/core-util-is-1.0.1.tgz"
-                    },
-                    "isarray": {
-                      "version": "0.0.1",
-                      "from": "https://registry.npmjs.org/isarray/-/isarray-0.0.1.tgz",
-                      "resolved": "https://registry.npmjs.org/isarray/-/isarray-0.0.1.tgz"
-                    },
-                    "inherits": {
-                      "version": "2.0.1",
-                      "from": "https://registry.npmjs.org/inherits/-/inherits-2.0.1.tgz",
-                      "resolved": "https://registry.npmjs.org/inherits/-/inherits-2.0.1.tgz"
-                    }
-                  }
-                },
-                "string_decoder": {
-                  "version": "0.10.31",
-                  "from": "https://registry.npmjs.org/string_decoder/-/string_decoder-0.10.31.tgz",
-                  "resolved": "https://registry.npmjs.org/string_decoder/-/string_decoder-0.10.31.tgz"
-                },
-                "punycode": {
-                  "version": "1.3.1",
-                  "from": "https://registry.npmjs.org/punycode/-/punycode-1.3.1.tgz",
-                  "resolved": "https://registry.npmjs.org/punycode/-/punycode-1.3.1.tgz"
-                },
-                "events": {
-                  "version": "1.0.2",
-                  "from": "https://registry.npmjs.org/events/-/events-1.0.2.tgz",
-                  "resolved": "https://registry.npmjs.org/events/-/events-1.0.2.tgz"
-                },
-                "util": {
-                  "version": "0.10.3",
-                  "from": "https://registry.npmjs.org/util/-/util-0.10.3.tgz",
-                  "resolved": "https://registry.npmjs.org/util/-/util-0.10.3.tgz",
-                  "dependencies": {
-                    "inherits": {
-                      "version": "2.0.1",
-                      "from": "https://registry.npmjs.org/inherits/-/inherits-2.0.1.tgz",
-                      "resolved": "https://registry.npmjs.org/inherits/-/inherits-2.0.1.tgz"
-                    }
-                  }
-                },
-                "assert": {
-                  "version": "1.1.2",
-                  "from": "https://registry.npmjs.org/assert/-/assert-1.1.2.tgz",
-                  "resolved": "https://registry.npmjs.org/assert/-/assert-1.1.2.tgz"
-                },
-                "buffer": {
-                  "version": "2.7.0",
-                  "from": "https://registry.npmjs.org/buffer/-/buffer-2.7.0.tgz",
-                  "resolved": "https://registry.npmjs.org/buffer/-/buffer-2.7.0.tgz",
-                  "dependencies": {
-                    "base64-js": {
-                      "version": "0.0.7",
-                      "from": "https://registry.npmjs.org/base64-js/-/base64-js-0.0.7.tgz",
-                      "resolved": "https://registry.npmjs.org/base64-js/-/base64-js-0.0.7.tgz"
-                    },
-                    "ieee754": {
-                      "version": "1.1.4",
-                      "from": "https://registry.npmjs.org/ieee754/-/ieee754-1.1.4.tgz",
-                      "resolved": "https://registry.npmjs.org/ieee754/-/ieee754-1.1.4.tgz"
-                    },
-                    "is-array": {
-                      "version": "1.0.1",
-                      "from": "https://registry.npmjs.org/is-array/-/is-array-1.0.1.tgz",
-                      "resolved": "https://registry.npmjs.org/is-array/-/is-array-1.0.1.tgz"
-                    }
-                  }
-                },
-                "url": {
-                  "version": "0.10.1",
-                  "from": "https://registry.npmjs.org/url/-/url-0.10.1.tgz",
-                  "resolved": "https://registry.npmjs.org/url/-/url-0.10.1.tgz",
-                  "dependencies": {
-                    "punycode": {
-                      "version": "1.2.4",
-                      "from": "https://registry.npmjs.org/punycode/-/punycode-1.2.4.tgz",
-                      "resolved": "https://registry.npmjs.org/punycode/-/punycode-1.2.4.tgz"
-                    }
-                  }
-                },
-                "process": {
-                  "version": "0.7.0",
-                  "from": "https://registry.npmjs.org/process/-/process-0.7.0.tgz",
-                  "resolved": "https://registry.npmjs.org/process/-/process-0.7.0.tgz"
-                }
-              }
-            },
-            "tapable": {
-              "version": "0.1.8",
-              "from": "https://registry.npmjs.org/tapable/-/tapable-0.1.8.tgz",
-              "resolved": "https://registry.npmjs.org/tapable/-/tapable-0.1.8.tgz"
-            }
-          }
-        }
-      }
->>>>>>> ca393864
     }
   }
 }