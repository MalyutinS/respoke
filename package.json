{
  "name": "transporter",
  "version": "0.0.0",
  "description": "Client-side JavaScript library for Collective.",
  "main": "respoke.js",
  "scripts": {
    "test": "echo \"Error: no test specified\" && exit 1",
    "doc": "jsdoc -c jsdoc.json",
    "doc-markdown": "jsdoc -c jsdoc.json -t ${JSDOC_TEMPLATES:=..}/jsdoc-markdown-template -d markdown",
    "doc-confluence": "jsdoc -c jsdoc.json -p -t ${JSDOC_TEMPLATES:=..}/confluence-jsdoc-template -d confluence"
  },
  "repository": {
    "type": "git",
    "url": "http://stash.digium.com/stash/scm/stratos/transporter.git"
  },
  "author": "Erin Spiceland",
  "license": "Proprietary",
  "dependencies": {
    "uglify-js": "~2.4.0"
  },
  "devDependencies": {
    "chai": "^1.8.1",
    "grunt": "~0.4.2",
    "grunt-aws-s3": "~0.8.1",
    "grunt-contrib-uglify": "~0.4.0",
    "grunt-karma": "~0.8.3",
    "grunt-mocha-test": "~0.10.2",
    "grunt-stratos": "git+http://stash.digium.com/stash/scm/stratos/grunt-stratos.git",
    "jsdoc": "^3.3.0-alpha5",
    "karma": "~0.12.16",
    "karma-chrome-launcher": "^0.1.3",
    "karma-junit-reporter": "^0.2.2",
    "karma-mocha": "^0.1.3",
    "karma-spec-reporter": "0.0.12",
    "mocha-bamboo-reporter": "^1.0.5",
<<<<<<< HEAD
    "karma-chrome-launcher": "^0.1.3",
    "sinon": "^1.7.3",
    "karma-spec-reporter": "0.0.12",
    "async": "~0.9.0"
=======
    "sinon": "^1.7.3"
>>>>>>> 6036a980
  }
}<|MERGE_RESOLUTION|>--- conflicted
+++ resolved
@@ -33,13 +33,9 @@
     "karma-mocha": "^0.1.3",
     "karma-spec-reporter": "0.0.12",
     "mocha-bamboo-reporter": "^1.0.5",
-<<<<<<< HEAD
     "karma-chrome-launcher": "^0.1.3",
-    "sinon": "^1.7.3",
     "karma-spec-reporter": "0.0.12",
-    "async": "~0.9.0"
-=======
+    "async": "~0.9.0",
     "sinon": "^1.7.3"
->>>>>>> 6036a980
   }
 }