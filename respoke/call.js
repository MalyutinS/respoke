--- conflicted
+++ resolved
@@ -629,16 +629,11 @@
         params.element = params.videoLocalElement;
         params.videoRemoteElement = videoRemoteElement;
 
-<<<<<<< HEAD
         that.outgoingMedia.listen('requesting-media', function waitAllowHandler(evt) {
-=======
-        stream = respoke.LocalMedia(params);
-        stream.listen('requesting-media', function waitAllowHandler(evt) {
             if (!pc) {
                 return;
             }
 
->>>>>>> 728dc46a
             /**
              * The browser is asking for permission to access the User's media. This would be an ideal time
              * to modify the UI of the application so that the user notices the request for permissions
@@ -650,15 +645,11 @@
              */
             that.fire('requesting-media');
         }, true);
-<<<<<<< HEAD
         that.outgoingMedia.listen('allow', function allowHandler(evt) {
-=======
-        stream.listen('allow', function allowHandler(evt) {
             if (!pc) {
                 return;
             }
 
->>>>>>> 728dc46a
             /**
              * The user has approved the request for media. Any UI changes made to remind the user to click Allow
              * should be canceled now. This event is the same as the `onAllow` callback.  This event gets fired
@@ -674,17 +665,12 @@
                 previewLocalMedia: previewLocalMedia
             });
         }, true);
-<<<<<<< HEAD
         that.outgoingMedia.listen('stream-received', function streamReceivedHandler(evt) {
-            defMedia.resolve(that.outgoingMedia);
-=======
-        stream.listen('stream-received', function streamReceivedHandler(evt) {
             if (!pc) {
                 return;
             }
 
-            defMedia.resolve(stream);
->>>>>>> 728dc46a
+            defMedia.resolve(that.outgoingMedia);
             pc.addStream(evt.stream);
             pc.state.dispatch('receiveLocalMedia');
             if (typeof previewLocalMedia === 'function') {
