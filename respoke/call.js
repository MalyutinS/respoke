/**
 * Copyright (c) 2014, D.C.S. LLC. All Rights Reserved. Licensed Software.
 * @private
 */

var Q = require('q');
var log = require('loglevel');
var respoke = require('./respoke');

/**
 * A `respoke.Call` is Respoke's interface into a WebRTC call, including getUserMedia, path and codec negotation,
 * and call state.
 *
 * There are several methods on an instance of `respoke.Client` which return a `respoke.Call`.
 *
 * @class respoke.Call
 * @constructor
 * @augments respoke.EventEmitter
 * @param {object} params
 * @param {string} params.instanceId - client id
 * @param {boolean} params.caller - whether or not we initiated the call
 * @param {boolean} [params.receiveOnly] - whether or not we accept media
 * @param {boolean} [params.sendOnly] - whether or not we send media
 * @param {boolean} [params.needDirectConnection] - flag to enable skipping media & opening direct connection.
 * @param {boolean} [params.forceTurn] - If true, media is not allowed to flow peer-to-peer and must flow through
 * relay servers. If it cannot flow through relay servers, the call will fail.
 * @param {boolean} [params.disableTurn] - If true, media is not allowed to flow through relay servers; it is
 * required to flow peer-to-peer. If it cannot, the call will fail.
 * @param {respoke.Endpoint} params.remoteEndpoint - The endpoint who is being called.
 * @param {string} [params.connectionId] - The connection ID of the remoteEndpoint.
 * @param {respoke.Call.previewLocalMedia} [params.previewLocalMedia] - A function to call if the developer
 * wants to perform an action between local media becoming available and calling approve().
 * @param {function} params.signalOffer - Signaling action from SignalingChannel.
 * @param {function} params.signalConnected - Signaling action from SignalingChannel.
 * @param {function} params.signalAnswer - Signaling action from SignalingChannel.
 * @param {function} params.signalHangup - Signaling action from SignalingChannel.
 * @param {function} params.signalReport - Signaling action from SignalingChannel.
 * @param {function} params.signalCandidate - Signaling action from SignalingChannel.
 * @param {respoke.Call.onError} [params.onError] - Callback for errors that happen during call setup or
 * media renegotiation.
 * @param {respoke.Call.onLocalMedia} [params.onLocalMedia] - Callback for receiving an HTML5 Video
 * element with the local audio and/or video attached.
 * @param {respoke.Call.onConnect} [params.onConnect] - Callback for the remote video element.
 * @param {respoke.Call.onHangup} [params.onHangup] - Callback for when the call is ended, whether or not
 * it was ended in a graceful manner. TODO: add the hangup reason to the Event.
 * @param {respoke.Call.onMute} [params.onMute] - Callback for changing the mute state on any type of media.
 * This callback will be called when media is muted or unmuted.
 * @param {respoke.Call.onAnswer} [params.onAnswer] - Callback for when the callee answers the call.
 * @param {respoke.Call.onRequestingMedia} [params.onRequestingMedia] - Callback for when the app is waiting
 * for the user to give permission to start getting audio or video.
 * @param {respoke.Call.onApprove} [params.onApprove] - Callback for when the user approves local media. This
 * callback will be called whether or not the approval was based on user feedback. I. e., it will be called even if
 * the approval was automatic.
 * @param {respoke.Call.onAllow} [params.onAllow] - Callback for when the browser gives us access to the
 * user's media.  This event gets called even if the allow process is automatic, i. e., permission and media is
 * granted by the browser without asking the user to approve it.
 * @param {object} params.callSettings
 * @param {HTMLVideoElement} params.videoLocalElement - Pass in an optional html video element to have local video attached to it.
 * @param {HTMLVideoElement} params.videoRemoteElement - Pass in an optional html video element to have remote video attached to it.
 * @returns {respoke.Call}
 */
module.exports = function (params) {
    "use strict";
    params = params || {};
    /**
     * @memberof! respoke.Call
     * @name instanceId
     * @private
     * @type {string}
     */
    var instanceId = params.instanceId;
    var that = respoke.EventEmitter(params);
    delete that.instanceId;
    /**
     * A name to identify the type of object.
     * @memberof! respoke.Call
     * @name className
     * @type {string}
     */
    that.className = 'respoke.Call';

    /**
     * Whether or not the client is the caller of the call.
     * @memberof! respoke.Call
     * @name caller
     * @type {boolean}
     */
    that.caller = !!that.caller;

    /**
     * The call ID.
     * @memberof! respoke.Call
     * @name id
     * @type {string}
     */
    that.id = that.caller ? respoke.makeGUID() : that.id;

    if (!that.id) {
        throw new Error("Can't start a new call without a call id.");
    }

    /**
     * Promise used to trigger actions dependant upon having received media or a datachannel.
     * @memberof! respoke.Call
     * @name defMedia
     * @private
     * @type {Promise}
     */
    var defMedia = Q.defer();
    /**
     * Promise used to trigger notification of a request for renegotiating media. For the caller of the
     * renegotiation (which doesn't have to be the same as the caller of the call), this is resolved
     * or rejected as soon as the 'accept' or 'reject' signal is received. For the callee, it is
     * resolved or rejected only after the developer or user approves or rejects the modify.
     * @memberof! respoke.Call
     * @name defModify
     * @private
     * @type {Promise}
     */
    var defModify;
    /**
     * @memberof! respoke.Call
     * @name previewLocalMedia
     * @private
     * @type {respoke.Call.previewLocalMedia}
     */
    var previewLocalMedia = params.previewLocalMedia;
    /**
     * @memberof! respoke.Call
     * @name client
     * @private
     * @type {respoke.getClient}
     */
    var client = respoke.getClient(instanceId);
    /**
     * @memberof! respoke.Call
     * @name signalingChannel
     * @private
     * @type {respoke.signalingChannel}
     */
    var signalingChannel = params.signalingChannel;
    /**
     * Informational property. Whether call debugs were enabled on the client during creation.
     * Changing this value will do nothing.
     * @name callDebugReportEnabled
     * @type {boolean}
     */
    that.callDebugReportEnabled = !!params.signalingChannel.callDebugReportEnabled;
    /**
     * A flag indicating whether this call has audio.
     *
     * This becomes available after the call is accepted, for the client being called only.
     *
     * @name hasAudio
     * @type {boolean}
     */
    that.hasAudio = undefined;
    /**
     * A flag indicating whether this call has video.
     *
     * This becomes available after the call is accepted, for the client being called only.
     *
     * @name hasVideo
     * @type {boolean}
     */
    that.hasVideo = undefined;

    /**
     * Local media
     * @name outgoingMedia
     * @type {respoke.LocalMedia}
     */
    that.outgoingMedia = respoke.LocalMedia(params);

    /**
     * Remote media
     * @name incomingMedia
     * @type {respoke.RemoteMedia}
     */
    that.incomingMedia = respoke.RemoteMedia(params);

    /**
     * This event indicates that local video has been unmuted.
     * @event respoke.Call#mute
     * @property {string} name - the event name.
     * @property {respoke.Call} target
     * @property {string} type - Either "audio" or "video" to specify the type of stream whose muted state
     * has been changed.
     * @property {boolean} muted - Whether the stream is now muted. Will be set to false if mute was turned off.
     */
    that.outgoingMedia.listen('mute', function (evt) {
        that.fire('mute', {
            type: evt.type,
            muted: evt.muted
        });
    });

    delete params.signalingChannel;
    delete that.signalingChannel;

    /**
     * @memberof! respoke.Call
     * @name videoIsMuted
     * @private
     * @type {boolean}
     */
    var videoIsMuted = false;
    /**
     * @memberof! respoke.Call
     * @name audioIsMuted
     * @private
     * @type {boolean}
     */
    var audioIsMuted = false;
    /**
     * @memberof! respoke.Call
     * @name callSettings
     * @private
     * @type {object}
     */
    var callSettings = params.callSettings;
    /**
     * @memberof! respoke.Call
     * @name directConnection
     * @private
     * @type {respoke.DirectConnection}
     */
    var directConnection = null;
    /**
     * @memberof! respoke.Call
     * @name toSendHangup
     * @private
     * @type {boolean}
     */
    var toSendHangup = null;

    /**
     * @memberof! respoke.Call
     * @name pc
     * @private
     * @type {respoke.PeerConnection}
     */
    var pc = respoke.PeerConnection({
        instanceId: instanceId,
        state: respoke.CallState({
            caller: that.caller,
            needDirectConnection: params.needDirectConnection,
            sendOnly: params.sendOnly,
            receiveOnly: params.receiveOnly,
            // hasMedia is not defined yet.
            hasMedia: function () {
                return that.hasMedia();
            }
        }),
        forceTurn: !!params.forceTurn,
        call: that,
        callSettings: callSettings,
        pcOptions: {
            optional: [
                { DtlsSrtpKeyAgreement: true },
                { RtpDataChannels: false }
            ]
        },
        offerOptions: params.offerOptions || null,
        signalOffer: function (args) {
            if (!pc) {
                return;
            }

            params.signalOffer(args);
            pc.state.dispatch('sentOffer');
        },
        signalConnected: params.signalConnected,
        signalAnswer: params.signalAnswer,
        signalModify: params.signalModify,
        signalHangup: params.signalHangup,
        signalReport: params.signalReport,
        signalCandidate: params.signalCandidate
    });

    /**
     * Set up promises. If we're not the caller, we need to listen for approval AND the remote SDP to come in
     * before we can act on the call. Save parameters sent in with the constructor, then delete them off the call.
     * If this call was initiated with a DirectConnection, set it up so answer() will be the approval mechanism.
     * @method respoke.Call.init
     * @memberof! respoke.Call
     * @fires respoke.Client#call
     * @private
     */
    function init() {
        log.debug('Call.init');

        if (defModify !== undefined) {
            defMedia = Q.defer();
        }

        pc.init(callSettings); // instantiates RTCPeerConnection, can't call on modify
        if (defModify === undefined && pc.state.needDirectConnection === true) {
            actuallyAddDirectConnection(params);
        }
    }

    /**
     * Register any event listeners passed in as callbacks, save other params to answer() and accept().
     * @memberof! respoke.Call
     * @method respoke.Call.saveParameters
     * @param {object} params
     * @param {respoke.Call.previewLocalMedia} [params.previewLocalMedia] - A function to call if the developer
     * wants to perform an action between local media becoming available and calling approve().
     * @param {respoke.Call.onLocalMedia} [params.onLocalMedia] - Callback for receiving an HTML5 Video
     * element with the local audio and/or video attached.
     * @param {respoke.Call.onConnect} [params.onConnect] - Callback for the remote video element.
     * @param {respoke.Call.onHangup} [params.onHangup] - Callback for when the call is ended, whether or not
     * it was ended in a graceful manner. TODO: add the hangup reason to the Event.
     * @param {respoke.Call.onMute} [params.onMute] - Callback for changing the mute state on any type of media.
     * This callback will be called when media is muted or unmuted.
     * @param {respoke.Call.onAnswer} [params.onAnswer] - Callback for when the callee answers the call.
     * @param {respoke.Call.onApprove} [params.onApprove] - Callback for when the user approves local media. This
     * callback will be called whether or not the approval was based on user feedback. I. e., it will fire even if
     * the approval was automatic.
     * @param {respoke.Call.onAllow} [params.onAllow] - Callback for when the browser gives us access to the
     * user's media.  This event gets fired even if the allow process is automatic, i. e., permission and media is
     * granted by the browser without asking the user to approve it.
     * @param {object} [params.callSettings]
     * @param {object} [params.constraints]
     * @param {array} [params.servers]
     * @param {boolean} [params.forceTurn]
     * @param {boolean} [params.receiveOnly]
     * @param {boolean} [params.sendOnly]
     * @param {boolean} [params.needDirectConnection] - flag to enable skipping media & opening direct connection.
     * @param {HTMLVideoElement} params.videoLocalElement - Pass in an optional html video element to have local video attached to it.
     * @param {HTMLVideoElement} params.videoRemoteElement - Pass in an optional html video element to have remote video attached to it.
     * @private
     * @fires respoke.Call#stats
     */
    function saveParameters(params) {
        /* This happens when the call is hung up automatically, for instance due to the lack of an onCall
         * handler. In this case, pc has been set to null in hangup. The call has already failed, and the
         * invocation of this function is an artifact of async code not being finished yet, so we can just
         * skip all of this setup.
         */
        if (!pc) {
            return;
        }

        that.listen('local-stream-received', params.onLocalMedia);
        that.listen('connect', params.onConnect);
        that.listen('hangup', params.onHangup);
        that.listen('allow', params.onAllow);
        that.listen('answer', params.onAnswer);
        that.listen('approve', params.onApprove);
        that.listen('mute', params.onMute);
        that.listen('requesting-media', params.onRequestingMedia);

        pc.state.receiveOnly = typeof params.receiveOnly === 'boolean' ? params.receiveOnly : pc.state.receiveOnly;
        pc.state.sendOnly = typeof params.sendOnly === 'boolean' ? params.sendOnly : pc.state.sendOnly;
        pc.state.needDirectConnection = typeof params.needDirectConnection === 'boolean' ? params.needDirectConnection : pc.state.needDirectConnection;
        previewLocalMedia = typeof params.previewLocalMedia === 'function' ?
            params.previewLocalMedia : previewLocalMedia;

        callSettings = params.callSettings || callSettings || {};
        callSettings.servers = params.servers || callSettings.servers;
        callSettings.constraints = params.constraints || callSettings.constraints;
        callSettings.disableTurn = params.disableTurn || callSettings.disableTurn;

        that.outgoingMedia.element = params.videoLocalElement || that.outgoingMedia.element;
        that.outgoingMedia.setConstraints(callSettings.constraints);
        if (pc.state.caller === true) {
            // Only the person who initiated this round of media negotiation needs to estimate remote
            // media based on what constraints local media is using.
            that.incomingMedia.setConstraints(callSettings.constraints);
        }
        that.incomingMedia.element = params.videoRemoteElement || that.incomingMedia.element;


        pc.callSettings = callSettings;
        pc.forceTurn = typeof params.forceTurn === 'boolean' ? params.forceTurn : pc.forceTurn;
        pc.listen('stats', function fireStats(evt) {
            /**
             * This event is fired every time statistical information about audio and/or video on a call
             * becomes available.
             * @event respoke.Call#stats
             * @type {respoke.Event}
             * @property {respoke.MediaStats} stats - an object with stats in it.
             * @property {respoke.Call} target
             * @property {string} name - the event name.
             */
            that.fire('stats', {stats: evt.stats});
        }, true);

        delete that.signalOffer;
        delete that.signalConnected;
        delete that.signalAnswer;
        delete that.signalHangup;
        delete that.signalReport;
        delete that.signalCandidate;
    }

    /**
     * Answer the call and start the process of obtaining media. This method is called automatically on the caller's
     * side. This method must be called on the callee's side to indicate that the endpoint does wish to accept the
     * call. The app will have a later opportunity, by passing a callback named previewLocalMedia, to approve or
     * reject the call based on whether audio and/or video is working and is working at an acceptable level.
     *
     *     client.listen('call', function (evt) {
     *         if (!evt.call.caller) {
     *             evt.call.answer();
     *         }
     *     });
     *
     * @memberof! respoke.Call
     * @method respoke.Call.answer
     * @fires respoke.Call#answer
     * @param {object} [params]
     * @param {respoke.Call.previewLocalMedia} [params.previewLocalMedia] - A function to call if the developer
     * wants to perform an action between local media becoming available and calling approve().
     * @param {respoke.Call.onLocalMedia} [params.onLocalMedia] - Callback for receiving an HTML5 Video
     * element with the local audio and/or video attached.
     * @param {respoke.Call.onConnect} [params.onConnect] - Callback for the remote video element.
     * @param {respoke.Call.onHangup} [params.onHangup] - Callback for when the call is ended, whether or not
     * it was ended in a graceful manner. TODO: add the hangup reason to the Event.
     * @param {respoke.Call.onMute} [params.onMute] - Callback for changing the mute state on any type of media.
     * This callback will be called when media is muted or unmuted.
     * @param {respoke.Call.onAnswer} [params.onAnswer] - Callback for when the callee answers the call.
     * @param {respoke.Call.onRequestingMedia} [params.onRequestingMedia] - Callback for when the app is waiting
     * for the user to give permission to start getting audio or video.
     * @param {respoke.Call.onApprove} [params.onApprove] - Callback for when the user approves local media. This
     * callback will be called whether or not the approval was based on user feedback. I. e., it will be called even if
     * the approval was automatic.
     * @param {respoke.Call.onAllow} [params.onAllow] - Callback for when the browser gives us access to the
     * user's media.  This event gets called even if the allow process is automatic, i. e., permission and media is
     * granted by the browser without asking the user to approve it.
     * @param {boolean} [params.disableTurn] - If true, media is not allowed to flow through relay servers; it is
     * required to flow peer-to-peer. If it cannot, the call will fail.
     * @param {boolean} [params.receiveOnly] - Whether or not we accept media.
     * @param {boolean} [params.sendOnly] - Whether or not we send media.
     * @param {object} [params.constraints] - Information about the media for this call.
     * @param {array} [params.servers] - A list of sources of network paths to help with negotiating the connection.
     * @param {HTMLVideoElement} params.videoLocalElement - Pass in an optional html video element to have local video attached to it.
     * @param {HTMLVideoElement} params.videoRemoteElement - Pass in an optional html video element to have remote video attached to it.
     */
    that.answer = function (params) {
        params = params || {};
        log.debug('Call.answer');

        saveParameters(params);

        pc.listen('connect', onRemoteStreamAdded, true);
        pc.listen('remote-stream-removed', onRemoteStreamRemoved, true);

        pc.state.once('approving-device-access:entry', function (evt) {
            doAddVideo(params);
        });
        pc.state.dispatch('answer', {
            previewLocalMedia: previewLocalMedia,
            approve: that.approve
        });
        /**
         * The call was answered.
         * @event respoke.Call#answer
         * @property {string} name - the event name.
         * @property {respoke.Call} target
         */
        that.fire('answer');
    };

    /**
     * Accept a request to modify the media on the call. This method should be called within the Call#modify
     * event listener, which gives the developer or website user a chance to see what changes are proposed and
     * to accept or reject them.
     *
     *     call.listen('modify', function (evt) {
     *         evt.call.accept();
     *     });
     *
     * @memberof! respoke.Call
     * @method respoke.Call.accept
     * @fires respoke.Call#accept
     * @private
     * @param {object} [params]
     * @param {respoke.Call.previewLocalMedia} [params.previewLocalMedia] - A function to call if the developer
     * wants to perform an action between local media becoming available and calling approve().
     * @param {respoke.Call.onLocalMedia} [params.onLocalMedia] - Callback for receiving an HTML5 Video
     * element with the local audio and/or video attached.
     * @param {respoke.Call.onConnect} [params.onConnect] - Callback for the developer to receive the
     * remote video element.
     * @param {respoke.Call.onHangup} [params.onHangup] - Callback for the developer to be notified about hangup.
     * @param {boolean} [params.disableTurn] - If true, media is not allowed to flow through relay servers; it is
     * required to flow peer-to-peer. If it cannot, the call will fail.
     * @param {boolean} [params.receiveOnly] - Whether or not we accept media.
     * @param {boolean} [params.sendOnly] - Whether or not we send media.
     * @param {object} [params.constraints] - Information about the media for this call.
     * @param {array} [params.servers] - A list of sources of network paths to help with negotiating the connection.
     */
    that.accept = that.answer;

    /**
     * Start the process of network and media negotiation. If the app passes in a callback named previewLocalMedia
     * in order to allow the logged-in person a chance to base their decision to continue the call on whether
     * audio and/or video is working correctly,
     * this method must be called on both sides in order to begin the call. If call.approve() is called, the call
     * will progress as expected. If call.reject() is called, the call will be aborted.
     *
     *     call.listen('local-stream-received', function (evt) {
     *         if (userLikesVideo()) {
     *             evt.call.approve();
     *         }
     *     });
     *
     * @memberof! respoke.Call
     * @method respoke.Call.approve
     * @fires respoke.Call#approve
     */
    that.approve = function () {
        log.debug('Call.approve');
        /**
         * Fired when the local media access is approved.
         *
         * @event respoke.Call#approve
         * @type {respoke.Event}
         * @property {string} name - the event name.
         * @property {respoke.Call} target
         */
        that.fire('approve');
        pc.state.dispatch('approve', {
            previewLocalMedia: previewLocalMedia
        });

        if (defModify && defModify.promise.isPending()) {
            defModify.resolve(true);
            defModify = undefined;
        }
    };

    /**
     * Listen for the remote side to remove media in the middle of the call.
     * @memberof! respoke.Call
     * @method respoke.Call.onRemoteStreamRemoved
     * @private
     * @param {object}
     */
    function onRemoteStreamRemoved(evt) {
        log.debug('pc event: remote stream removed');
    }

    /**
     * Listen for the remote side to add additional media in the middle of the call.
     * @memberof! respoke.Call
     * @method respoke.Call.onRemoteStreamAdded
     * @private
     * @param {object}
     * @fires respoke.Call#connect
     */
    function onRemoteStreamAdded(evt) {
        if (!pc) {
            return;
        }
        log.debug('received remote media', evt);

        that.incomingMedia.setStream(evt.stream);

        /**
         * Indicates that a remote media stream has been added to the call.
         *
         * @event respoke.Call#connect
         * @event respoke.LocalMedia#connect
         * @type {respoke.Event}
         * @property {Element} element - The HTML5 Video element with the new stream attached.
         * @property {MediaStream} stream - The media stream.
         * @property {string} name - The event name.
         * @property {respoke.Call} target
         */
        pc.state.dispatch('receiveRemoteMedia');
        that.fire('connect', {
            stream: evt.stream,
            element: that.incomingMedia.element
        });
    }

    /**
     * ## The plugin `respoke.MediaStats` must be loaded before using this method.
     *
     * Start the process of listening for a continuous stream of statistics about the flow of audio and/or video.
     * Since we have to wait for both the answer and offer to be available before starting
     * statistics, the library returns a promise for the stats object. The statistics object does not contain the
     * statistics; rather it contains methods of interacting with the actions of obtaining statistics. To obtain
     * the actual statistics one time, use stats.getStats(); use the onStats callback to obtain a continuous
     * stream of statistics every `interval` seconds.  Returns null if stats module is not loaded.
     *
     *     call.getStats({
     *         onStats: function (evt) {
     *             console.log('Stats', evt.stats);
     *         }
     *     }).done(function () {
     *         console.log('Stats started');
     *     }, function (err) {
     *         console.log('Call is already hung up.');
     *     });
     *
     * @memberof! respoke.Call
     * @method respoke.Call.getStats
     * @param {object} params
     * @param {number} [params.interval=5000] - How often in milliseconds to fetch statistics.
     * @param {respoke.MediaStatsParser.statsHandler} [params.onStats] - An optional callback to receive
     * the stats. If no callback is provided, the call's report will contain stats but the developer will not
     * receive them on the client-side.
     * @param {respoke.Call.statsSuccessHandler} [params.onSuccess] - Success handler for this invocation of
     * this method only.
     * @param {respoke.Call.errorHandler} [params.onError] - Error handler for this invocation of this method only.
     * @returns {Promise<object>|null}
     */
    function getStats(params) {
        if (pc && pc.getStats) {
            that.listen('stats', params.onStats);
            return pc.getStats(params);
        }
        return null;
    }
    if (respoke.MediaStats) {
        that.getStats = getStats;
    }

    /**
     * Return local video element with the logged-in endpoint's audio and/or video streams attached to it.
     *
     *     var el = call.getLocalElement();
     *     container.append(el);
     *
     * @memberof! respoke.Call
     * @method respoke.Call.getLocalElement
     * @returns {Video} An HTML5 video element.
     */
    that.getLocalElement = function () {
        return that.outgoingMedia.element;
    };

    /**
     * Return remote video element with the remote endpoint's audio and/or video streams attached to it.
     *
     *     var el = call.getRemoteElement();
     *     container.append(el);
     *
     * @memberof! respoke.Call
     * @method respoke.Call.getRemoteElement
     * @returns {Video} An HTML5 video element.
     */
    that.getRemoteElement = function () {
        return that.incomingMedia.element;
    };

    /**
     * Create the RTCPeerConnection and add handlers. Process any offer we have already received. This method is called
     * after answer() so we cannot use this method to set up the DirectConnection.
     * @memberof! respoke.Call
     * @method respoke.Call.doAddVideo
     * @todo Find out when we can stop deleting TURN servers
     * @private
     * @param {object} params
     * @param {object} [params.constraints] - getUserMedia constraints
     * @param {respoke.Call.onLocalMedia} [params.onLocalMedia] Callback for receiving an HTML5 Video
     * element with the local audio and/or video attached.
     * @param {respoke.Call.onConnect} [params.onConnect]
     * @param {respoke.Call.onHangup} [params.onHangup]
     * @fires respoke.Call#requesting-media
     * @fires respoke.Call#allow
     * @fires respoke.Call#local-stream-received
     */
    function doAddVideo(params) {
        log.debug('Call.doAddVideo');
        saveParameters(params);
<<<<<<< HEAD
        
        params.constraints = params.constraints || callSettings.constraints;
        params.pc = pc;
        params.instanceId = instanceId;
        stream = respoke.LocalMedia(params);
        stream.listen('requesting-media', function waitAllowHandler(evt) {
=======
        that.outgoingMedia.listen('requesting-media', function waitAllowHandler(evt) {
            if (!pc) {
                return;
            }

>>>>>>> f8f62a89
            /**
             * The browser is asking for permission to access the User's media. This would be an ideal time
             * to modify the UI of the application so that the user notices the request for permissions
             * and approves it.
             * @event respoke.Call#requesting-media
             * @type {respoke.Event}
             * @property {string} name - the event name.
             * @property {respoke.Call} target
             */
            that.fire('requesting-media');
        }, true);
        that.outgoingMedia.listen('allow', function allowHandler(evt) {
            if (!pc) {
                return;
            }

            /**
             * The user has approved the request for media. Any UI changes made to remind the user to click Allow
             * should be canceled now. This event is the same as the `onAllow` callback.  This event gets fired
             * even if the allow process is automatic, i. e., permission and media is granted by the browser
             * without asking the user to approve it.
             * @event respoke.Call#allow
             * @type {respoke.Event}
             * @property {string} name - the event name.
             * @property {respoke.Call} target
             */
            that.fire('allow');
            pc.state.dispatch('approve', {
                previewLocalMedia: previewLocalMedia
            });
        }, true);
        that.outgoingMedia.listen('stream-received', function streamReceivedHandler(evt) {
            if (!pc) {
                return;
            }

            defMedia.resolve(that.outgoingMedia);
            pc.addStream(evt.stream);
            pc.state.dispatch('receiveLocalMedia');
            if (typeof previewLocalMedia === 'function') {
                previewLocalMedia(evt.element, that);
            }

            /**
             * @event respoke.Call#local-stream-received
             * @type {respoke.Event}
             * @property {Element} element
             * @property {respoke.LocalMedia} stream
             * @property {string} name - the event name.
             * @property {respoke.Call} target
             */
            that.fire('local-stream-received', {
                element: evt.element,
                stream: that.outgoingMedia
            });
        }, true);
        that.outgoingMedia.listen('error', function errorHandler(evt) {
            pc.state.dispatch('reject', {reason: 'media stream error'});
            pc.report.callStoppedReason = evt.reason;
            /**
             * This event is fired on errors that occur during call setup or media negotiation.
             * @event respoke.Call#error
             * @type {respoke.Event}
             * @property {string} reason - A human readable description about the error.
             * @property {respoke.Call} target
             * @property {string} name - the event name.
             */
            that.fire('error', {
                reason: evt.reason
            });
        });

        that.outgoingMedia.start();
        return that.outgoingMedia;
    }

    /**
     * Add a video and audio stream to the existing call. By default, this method adds both video AND audio.
     * If audio is not desired, pass {audio: false}.
     * @memberof! respoke.Call
     * @method respoke.Call.addVideo
     * @private
     * @param {object} params
     * @param {boolean} [params.audio=true]
     * @param {boolean} [params.video=true]
     * @param {object} [params.constraints] - getUserMedia constraints, indicating the media being requested is
     * an audio and/or video stream.
     * @param {respoke.Call.onLocalMedia} [params.onLocalMedia] Callback for receiving an HTML5 Video
     * element with the local audio and/or video attached.
     * @param {respoke.Call.onConnect} [params.onConnect]
     * @param {respoke.Call.onHangup} [params.onHangup]
     * @param {respoke.Call.mediaSuccessHandler} [params.onSuccess]
     * @param {respoke.Client.errorHandler} [params.onError]
     * @returns {Promise<respoke.LocalMedia>}
     */
    that.addVideo = function (params) {
        log.debug('Call.addVideo');
        params = params || {};
        params.constraints = params.constraints || {video: true, audio: true};
        params.constraints.audio = typeof params.audio === 'boolean' ? params.audio : params.constraints.audio;
        params.constraints.video = typeof params.video === 'boolean' ? params.video : params.constraints.video;
        params.instanceId = instanceId;

        if (!defMedia.promise.isFulfilled()) { // we're the callee & have just accepted to modify
            doAddVideo(params);
        } else { // we're the caller and need to see if we can modify
            pc.startModify({
                constraints: params.constraints
            });
            defModify = Q.defer();
            defModify.promise.then(function modifyAccepted() {
                doAddVideo(params);
            });
        }
        return defModify.promise;
    };

    /**
     * Add an audio stream to the existing call.
     * @memberof! respoke.Call
     * @method respoke.Call.addAudio
     * @private
     * @param {object} params
     * @param {boolean} [params.audio=true]
     * @param {boolean} [params.video=false]
     * @param {object} [params.constraints] - getUserMedia constraints, indicating the media being requested is
     * an audio and/or video stream.
     * @param {respoke.Call.onLocalMedia} [params.onLocalMedia] Callback for receiving an HTML5 Video
     * element with the local audio and/or video attached.
     * @param {respoke.Call.onConnect} [params.onConnect]
     * @param {respoke.Call.onHangup} [params.onHangup]
     * @param {respoke.Call.mediaSuccessHandler} [params.onSuccess]
     * @param {respoke.Client.errorHandler} [params.onError]
     * @returns {Promise<respoke.LocalMedia>}
     */
    that.addAudio = function (params) {
        params = params || {};
        params.constraints = params.constraints || {video: false, audio: true};
        params.constraints.video = typeof params.constraints.video === 'boolean' ?
            params.constraints.video : false;
        params.constraints.audio = typeof params.audio === 'boolean' ? params.audio : params.constraints.audio;
        params.constraints.video = typeof params.video === 'boolean' ? params.video : params.constraints.video;
        return that.addVideo(params);
    };

    /**
     * Get the direct connection on this call, if it exists.
     *
     *     var dc = call.getDirectConnection();
     *     if (!dc) {
     *         console.log("No direct connection has been started.");
     *     } else {
     *         dc.sendMessage({message: 'hi'});
     *     }
     *
     * @memberof! respoke.Call
     * @method respoke.Call.getDirectConnection
     * @returns {respoke.DirectConnection}
     */
    that.getDirectConnection = function () {
        return directConnection || null;
    };

    /**
     * Remove a direct connection from the existing call. If there is no other media, this will hang up the call.
     * @memberof! respoke.Call
     * @method respoke.Call.removeDirectConnection
     * @private
     * @param {object} params
     * @arg {boolean} [params.skipModify] Do not restart media negotiation.
     */
    that.removeDirectConnection = function (params) {
        params = params || {};
        log.debug('Call.removeDirectConnection');

        if (directConnection && directConnection.isActive()) {
            directConnection.close({skipRemove: true});
        }

        if (!that.hasMedia()) {
            log.debug('Hanging up because there are no local streams.');
            that.hangup();
            return;
        }

        if (params.skipModify === true) {
            return;
        }

        pc.startModify({
            directConnection: false
        });
        defModify = Q.defer();
        defModify.promise.done(function onModifySuccess() {
            defMedia.resolve();
            defModify = undefined;
        });
    };

    /**
     * Add a direct connection to the existing call.
     *
     *     call.addDirectConnection({
     *         onOpen: function (evt) {
     *             console.log("Direct connection open!");
     *         }
     *     });
     *
     * @memberof! respoke.Call
     * @method respoke.Call.addDirectConnection
     * @private
     * @param {object} params
     * @param {respoke.DirectConnection.onClose} [params.onClose] - Callback for the developer to be notified about
     * closing the connection.
     * @param {respoke.DirectConnection.onOpen} [params.onOpen] - Callback for the developer to be notified about
     * opening the connection.
     * @param {respoke.DirectConnection.onMessage} [params.onMessage] - Callback for the developer to be notified
     * about incoming messages. Not usually necessary to listen to this event if you are already listening to
     * respoke.Endpoint#message.
     * @param {respoke.Call.directConnectionSuccessHandler} [params.onSuccess]
     * @param {respoke.Client.errorHandler} [params.onError]
     * @returns {Promise<respoke.DirectConnection>}
     */
    that.addDirectConnection = function (params) {
        log.debug('Call.addDirectConnection');
        pc.startModify({
            directConnection: true
        });
        defModify = Q.defer();
        return defModify.promise.then(function onModifySuccess() {
            return actuallyAddDirectConnection(params);
        }, function onModifyError(err) {
            throw err;
        });
    };

    /**
     * Add a direct connection to the existing call.
     * @memberof! respoke.Call
     * @method respoke.Call.actuallyAddDirectConnection
     * @private
     * @param {object} params
     * @param {respoke.DirectConnection.onClose} [params.onClose] - Callback for the developer to be notified about
     * closing the connection.
     * @param {respoke.DirectConnection.onOpen} [params.onOpen] - Callback for the developer to be notified about
     * opening the connection.
     * @param {respoke.DirectConnection.onMessage} [params.onMessage] - Callback for the developer to be notified
     * about incoming messages. Not usually necessary to listen to this event if you are already listening to
     * respoke.Endpoint#message.
     * @param {respoke.Call.directConnectionSuccessHandler} [params.onSuccess]
     * @param {respoke.Client.errorHandler} [params.onError]
     * @returns {Promise<respoke.DirectConnection>}
     * @fires respoke.Client#direct-connection
     * @fires respoke.Call#direct-connection
     */
    function actuallyAddDirectConnection(params) {
        log.debug('Call.actuallyAddDirectConnection', params);
        params = params || {};
        defMedia.promise.then(params.onSuccess, params.onError);

        if (directConnection && directConnection.isActive()) {
            if (defMedia.promise.isPending()) {
                defMedia.resolve(directConnection);
            } else {
                log.warn("Not creating a new direct connection.");
            }
            return defMedia.promise;
        }

        params.instanceId = instanceId;
        params.pc = pc;
        params.call = that;

        directConnection = respoke.DirectConnection(params);

        directConnection.listen('close', function closeHandler() {
            if (!that.hasMedia()) {
                log.debug('Hanging up because there are no local streams.');
                that.hangup();
            } else {
                if (directConnection && directConnection.isActive()) {
                    that.removeDirectConnection({skipModify: true});
                }
            }
        }, true);

        directConnection.listen('accept', function acceptHandler() {
            if (pc.state.caller === false) {
                log.debug('Answering as a result of approval.');
            } else {
                defMedia.resolve(directConnection);
            }
        }, true);

        directConnection.listen('open', function openHandler() {
            pc.state.dispatch('receiveRemoteMedia');
        }, true);

        directConnection.listen('error', function errorHandler(err) {
            defMedia.reject(new Error(err));
        }, true);

        that.remoteEndpoint.directConnection = directConnection;

        /**
         * This event is fired when the local end of the directConnection is available. It still will not be
         * ready to send and receive messages until the 'open' event fires.
         * @event respoke.Call#direct-connection
         * @type {respoke.Event}
         * @property {respoke.DirectConnection} directConnection
         * @property {respoke.Endpoint} endpoint
         * @property {string} name - the event name.
         * @property {respoke.Call} target
         */
        that.fire('direct-connection', {
            directConnection: directConnection,
            endpoint: that.remoteEndpoint
        });

        /**
         * This event is fired when the logged-in endpoint is receiving a request to open a direct connection
         * to another endpoint.  If the user wishes to allow the direct connection, calling
         * evt.directConnection.accept() will allow the connection to be set up.
         * @event respoke.Client#direct-connection
         * @type {respoke.Event}
         * @property {respoke.DirectConnection} directConnection
         * @property {respoke.Endpoint} endpoint
         * @property {string} name - the event name.
         * @property {respoke.Call} target
         * @private
         */
        client.fire('direct-connection', {
            directConnection: directConnection,
            endpoint: that.remoteEndpoint
        });

        if (pc.state.caller === true) {
            directConnection.accept();
        }

        return defMedia.promise;
    }

    /**
     * Close the direct connection.
     * @memberof! respoke.Call
     * @method respoke.Call.closeDirectConnection
     */
    that.closeDirectConnection = function () {
        if (directConnection) {
            directConnection.close();
            directConnection = null;
        }
    };

    /**
     * Tear down the call, release user media.  Send a hangup signal to the remote party if
     * signal is not false and we have not received a hangup signal from the remote party.
     * @memberof! respoke.Call
     * @method respoke.Call.hangup
     * @fires respoke.Call#hangup
     * @param {object} params
     * @arg {boolean} params.signal Optional flag to indicate whether to send or suppress sending
     * a hangup signal to the remote side.
     */
    that.hangup = function (params) {
        if (!pc) {
            return;
        }
        params = params || {};
        params.reason = params.reason || "hangup method called.";
        pc.state.dispatch('hangup', params);
    };
    that.hangup = respoke.once(that.hangup);

    /**
     * Tear down the call, release user media.  Send a hangup signal to the remote party if
     * signal is not false and we have not received a hangup signal from the remote party. This is an event
     * handler added to the state machine via `once`.
     * @memberof! respoke.Call
     * @method respoke.Call.hangup
     * @fires respoke.Call#hangup
     * @private
     */
    var doHangup = function () {
        log.debug('hangup', that.caller);

        that.outgoingMedia.stop();

        if (directConnection && directConnection.isActive()) {
            directConnection.close();
            that.remoteEndpoint.directConnection = null;
            directConnection.ignore();
            directConnection = null;
        }

        if (pc) {
            pc.close({signal: (pc.state.receivedBye ? false : pc.state.signalBye)});
        }

        /**
         * This event is fired when the call has hung up.
         * @event respoke.Call#hangup
         * @type {respoke.Event}
         * @property {boolean} sentSignal - Whether or not we sent a 'hangup' signal to the other party.
         * @property {string} name - the event name.
         * @property {respoke.Call} target
         */
        that.fire('hangup', {
            reason: pc.state.hangupReason || "No reason specified."
        });

        pc.state.ignore();
        pc.ignore();
        that.ignore();
        pc = null;
    };
    doHangup = respoke.once(doHangup);

    /**
     * Expose hangup as reject for approve/reject workflow.
     * @memberof! respoke.Call
     * @method respoke.Call.reject
     * @param {object} params
     */
    that.reject = function () {
        if (!pc) {
            return;
        }
        pc.state.dispatch('reject', {reason: 'call.reject() called'});
    };

    /**
     * Indicate whether a call is being setup or is in progress.
     * @memberof! respoke.Call
     * @method respoke.Call.isActive
     * @returns {boolean}
     */
    that.isActive = function () {
        // TODO: make this look for remote streams, too. Want to make this handle one-way media calls.
        return !!(pc && pc.isActive() && (
            (that.outgoingMedia.hasMedia()) ||
            (directConnection && directConnection.isActive())
        ));
    };

    /**
     * Save the offer so we can tell the browser about it after the PeerConnection is ready.
     * @memberof! respoke.Call
     * @method respoke.Call.listenOffer
     * @param {object} evt
     * @param {object} evt.signal - The offer signal including the sdp
     * @private
     * @fires respoke.Call#modify
     */
    function listenOffer(evt) {
        log.debug('listenOffer', evt.signal);
        var info = {};

        that.sessionId = evt.signal.sessionId;
        pc.state.listen('connecting:entry', function () {
            if (!pc.state.caller) {
                pc.processOffer(evt.signal.sessionDescription);
            }
        });

        if (pc.state.isModifying()) {
            if (pc.state.needDirectConnection === true) {
                info.directConnection = directConnection;
            } else if (pc.state.needDirectConnection === false) {
                // Nothing
            } else {
                info.call = that;
                info.constraints = callSettings.constraints;
            }
            /**
             * Indicates a request to add something to an existing call. If 'constraints' is set, evt.constraints
             * describes the media the other side has added. In this case, call.approve() must be called in order
             * to approve the new media and send the same type of media.  If directConnection exists, the other side
             * wishes to to open a direct connection. In order to approve, call directConnection.accept(). In either
             * case, call.reject() and directConnection.reject() can be called to decline the request to add to the
             * call.
             * @event respoke.Call#modify
             * @type {respoke.Event}
             * @property {object} [constraints]
             * @property {boolean} [directConnection]
             * @property {string} name - the event name.
             * @property {respoke.Call} target
             */
            that.fire('modify', info);
        }

        pc.state.dispatch('receiveOffer', {
            previewLocalMedia: previewLocalMedia,
            approve: that.approve
        });
    }

    /**
     * Save the answer and tell the browser about it.
     * @memberof! respoke.Call
     * @method respoke.Call.listenModify
     * @private
     */
    function listenModify(evt) {
        log.debug('Call.listenModify', evt);
        if (evt.signal.action === 'initiate') {
            defModify = Q.defer();
            pc.state.dispatch('modify', {receive: true});
        }
    }

    /**
     * Set up state and media for the modify.
     * @memberof! respoke.Call
     * @method respoke.Call.onModifyAccept
     * @param {respoke.Event} evt
     * @private
     */
    function onModifyAccept(evt) {
        pc.state.dispatch('accept');

        if (evt.signal.action !== 'initiate') {
            defModify.resolve(); // resolved later for callee
            defModify = undefined;
            return;
        }

        // callee only from here down

        // init the directConnection if necessary. We don't need to do anything with
        // audio or video right now.
        if (evt.signal.directConnection === true) {
            actuallyAddDirectConnection().done(function successHandler(dc) {
                directConnection = dc;
                directConnection.accept();
            });
        } else if (evt.signal.directConnection === false) {
            if (directConnection) {
                that.removeDirectConnection({skipModify: true});
                defMedia.resolve(false);
            }
        }
        pc.state.needDirectConnection = typeof evt.signal.directConnection === 'boolean' ? evt.signal.directConnection : null;
        callSettings.constraints = evt.signal.constraints || callSettings.constraints;
    }

    /**
     * Ignore the modify.
     * @memberof! respoke.Call
     * @method respoke.Call.onModifyReject
     * @param {respoke.Event} evt
     * @param {Error} evt.err
     * @private
     */
    function onModifyReject(evt) {
        if (evt.signal.action !== 'initiate') {
            defMedia.reject(evt.err);
            defModify.reject(evt.err);
            defModify = undefined;
        }
    }

    /**
     * If video is muted, unmute. If not muted, mute.
     * @deprecated
     * @memberof! respoke.Call
     * @method respoke.Call.toggleVideo
     */
    that.toggleVideo = function () {
        if (that.isActive()) {
            if (!videoIsMuted) {
                that.muteVideo();
            } else {
                that.unmuteVideo();
            }
        }
    };

    /**
     * If audio is muted, unmute. If not muted, mute.
     * @deprecated
     * @memberof! respoke.Call
     * @method respoke.Call.toggleAudio
     */
    that.toggleAudio = function () {
        if (that.isActive()) {
            if (!audioIsMuted) {
                that.muteAudio();
            } else {
                that.unmuteAudio();
            }
        }
    };

    /**
     * Indicate whether the call has media flowing.
     * @memberof! respoke.Call
     * @method respoke.Call.hasMedia
     * @returns {boolean}
     */
    that.hasMedia = function () {
        var local;
        var remote;

        if (!pc || !pc.getLocalStreams) {
            // PeerConnection.init() has not been called yet
            return false;
        }

        local = pc.getLocalStreams();
        remote = pc.getRemoteStreams();

        if (directConnection && directConnection.isActive()) {
            return true;
        }

        return (local.length > 0 || remote.length > 0);
    };

    /**
     * Mute all local video streams.
     * @memberof! respoke.Call
     * @method respoke.Call.muteVideo
     * @fires respoke.Call#mute
     */
    that.muteVideo = function () {
        if (videoIsMuted) {
            return;
        }
        that.outgoingMedia.muteVideo();
        videoIsMuted = true;
    };

    /**
     * Unmute all local video streams.
     * @memberof! respoke.Call
     * @method respoke.Call.unmuteVideo
     * @fires respoke.Call#mute
     */
    that.unmuteVideo = function () {
        if (!videoIsMuted) {
            return;
        }
        that.outgoingMedia.unmuteVideo();
        videoIsMuted = false;
    };

    /**
     * Mute all local audio streams.
     * @memberof! respoke.Call
     * @method respoke.Call.muteAudio
     * @fires respoke.Call#mute
     */
    that.muteAudio = function () {
        if (audioIsMuted) {
            return;
        }
        that.outgoingMedia.muteAudio();
        audioIsMuted = true;
    };

    /**
     * Unmute all local audio streams.
     * @memberof! respoke.Call
     * @method respoke.Call.unmuteAudio
     * @fires respoke.Call#mute
     */
    that.unmuteAudio = function () {
        if (!audioIsMuted) {
            return;
        }

        that.outgoingMedia.unmuteAudio();
        audioIsMuted = false;
    };

    /**
     * Save the hangup reason and hang up.
     * @memberof! respoke.Call
     * @method respoke.Call.listenHangup
     * @params {object} evt
     * @params {object} evt.signal - The hangup signal, including an optional hangup reason.
     * @private
     */
    function listenHangup(evt) {
        if (!pc) {
            return;
        }
        pc.report.callStoppedReason = evt.signal.reason || "Remote side hung up";
        pc.state.receivedBye = true;
        pc.state.dispatch('hangup', {signal: false, reason: pc.report.callStoppedReason});
    }

    pc.state.once('terminated:entry', function (evt) {
        doHangup();
    }, true);

    that.listen('signal-offer', listenOffer, true);
    that.listen('signal-hangup', listenHangup, true);
    that.listen('signal-modify', listenModify, true);
    pc.listen('modify-reject', onModifyReject, true);
    pc.listen('modify-accept', onModifyAccept, true);
    that.listen('signal-icecandidates', function onCandidateSignal(evt) {
        if (!pc || !evt.signal.iceCandidates || !evt.signal.iceCandidates.length) {
            return;
        }
        evt.signal.iceCandidates.forEach(function processCandidate(candidate) {
            if (!pc) {
                return;
            }
            pc.addRemoteCandidate({candidate: candidate});
        });
    }, true);

    if (pc.state.needDirectConnection !== true) {
        pc.state.once('preparing:entry', function () {
            /**
             * This event provides notification for when an incoming call is being received.  If the user wishes
             * to allow the call, the app should call evt.call.answer() to answer the call.
             * @event respoke.Client#call
             * @type {respoke.Event}
             * @property {respoke.Call} call
             * @property {respoke.Endpoint} endpoint
             * @property {string} name - the event name.
             * @property {respoke.Client} target
             */
            client.fire('call', {
                endpoint: that.remoteEndpoint,
                call: that
            });
        }, true);
    }

    pc.state.listen('idle:exit', function (evt) {
        saveParameters(params);
    });

    pc.state.listen('preparing:entry', function (evt) {
        init();

        if (pc.state.caller === true) {
            that.answer();
        }
    }, true);

    signalingChannel.getTurnCredentials().then(function (result) {
        if (!result) {
            log.warn("Relay service not available.");
            callSettings.servers = {
                iceServers: []
            };
        } else {
            callSettings.servers = client.callSettings.servers;
            callSettings.servers.iceServers = result;
        }
    }).fin(function () {
        pc.state.dispatch('initiate', {
            client: client,
            caller: that.caller
        });
    }).done(null, function (err) {
        // who cares
    });

    return that;
}; // End respoke.Call

/**
 * Handle an error that resulted from a method call.
 * @callback respoke.Call.errorHandler
 * @param {Error} err
 */
/**
 * Handle the successful kick-off of stats on a call.
 * @callback respoke.Call.statsSuccessHandler
 * @param {respoke.MediaStatsParser} statsParser
 */
/**
 * Handle obtaining media successfully.
 * @callback respoke.Call.mediaSuccessHandler
 * @param {respoke.LocalMedia} localMedia
 */
/**
 * When on a call, receive local media when it becomes available. This is what you will need to provide if you want
 * to show the user their own video during a call. This callback is called every time
 * respoke.Call#local-stream-received is fired.
 * @callback respoke.Call.onLocalMedia Callback for receiving an HTML5 Video
 * element with the local audio and/or video attached.
 * @param {respoke.Event} evt
 * @param {Element} evt.element
 * @param {respoke.LocalMedia} evt.stream
 * @param {string} evt.name - the event name.
 * @param {respoke.Call} evt.target
 */
/**
 * When on a call, receive remote media when it becomes available. This is what you will need to provide if you want
 * to show the user the other party's video during a call. This callback is called every time
 * respoke.Call#connect is fired.
 * @callback respoke.Call.onConnect
 * @param {respoke.Event} evt
 * @param {Element} evt.element - the HTML5 Video element with the new stream attached.
 * @param {string} evt.name - the event name.
 * @param {respoke.Call} evt.target
 */
/**
 * When a call is in setup or media renegotiation happens. This callback will be called every time
 * respoke.Call#error.
 * @callback respoke.Call.onError
 * @param {respoke.Event} evt
 * @param {boolean} evt.reason - A human-readable description of the error.
 * @param {string} evt.name - the event name.
 * @param {respoke.Call} evt.target
 */
/**
 * When on a call, receive notification the call has been hung up. This callback is called every time
 * respoke.Call#hangup is fired.
 * @callback respoke.Call.onHangup
 * @param {respoke.Event} evt
 * @param {boolean} evt.sentSignal - Whether or not we sent a 'hangup' signal to the other party.
 * @param {string} evt.name - the event name.
 * @param {respoke.Call} evt.target
 */
/**
 * Called when changing the mute state on any type of media. This callback will be called when media is muted or
 * unmuted. This callback is called every time respoke.Call#mute is fired.
 * @callback respoke.Call.onMute
 * @param {respoke.Event} evt
 * @param {respoke.Call} evt.target
 */
/**
 * Called when the callee answers the call. This callback is called every time respoke.Call#answer is fired.
 * @callback respoke.Call.onAnswer
 * @param {respoke.Event} evt
 * @param {respoke.Call} evt.target
 */
/**
 * Called when the user approves local media. This callback will be called whether or not the approval was based
 * on user feedback. I. e., it will be called even if the approval was automatic. This callback is called every time
 * respoke.Call#approve is fired.
 * @callback respoke.Call.onApprove
 * @param {respoke.Event} evt
 * @param {respoke.Call} evt.target
 */
/**
 * When setting up a call, receive notification that the browser has granted access to media.  This callback is
 * called every time respoke.Call#allow is fired.
 * @callback respoke.Call.onAllow
 * @param {respoke.Event} evt
 * @param {string} evt.name - the event name.
 * @param {respoke.Call} evt.target
 */
/**
 * When setting up a call, receive notification that the app has asked the browser for permission to get audio or
 * video and is waiting on the browser to grant or reject permission. This callback will be called every time
 * respoke.Call#requesting-media is fired.
 * @callback respoke.Call.onRequestingMedia
 * @param {respoke.Event} evt
 * @param {string} evt.name - the event name.
 * @param {respoke.Call} evt.target
 */
/**
 * The use of stats requires an additional module to Respoke. When on a call, receive periodic statistical
 * information about the call, including the codec, lost packets, and bandwidth being consumed. This callback is
 * called every time respoke.Call#stats is fired.
 * @callback respoke.MediaStatsParser.statsHandler
 * @param {respoke.Event} evt
 * @param {respoke.MediaStats} evt.stats - an object with stats in it.
 * @param {respoke.Call} evt.target
 * @param {string} evt.name - the event name.
 */
/**
 * When on a call, receive local media when it becomes available. This is what you will need to provide if you want
 * to allow the user to preview and approve or reject their own video before a call. If this callback is provided,
 * Respoke will wait for call.answer() to be called before proceeding. If this callback is not provided,
 * Respoke will proceed without waiting for user input. This callback is called every time
 * respoke.Call#local-stream-received is fired.
 * @callback respoke.Call.previewLocalMedia
 * @param {object} element - the HTML5 Video element with the new stream attached.
 * @param {respoke.Call} call
 */
/**
 * Receive the DirectConnection.
 * @callback respoke.Call.directConnectionSuccessHandler
 * @param {respoke.DirectConnection} directConnection
 */<|MERGE_RESOLUTION|>--- conflicted
+++ resolved
@@ -668,20 +668,11 @@
     function doAddVideo(params) {
         log.debug('Call.doAddVideo');
         saveParameters(params);
-<<<<<<< HEAD
-        
-        params.constraints = params.constraints || callSettings.constraints;
-        params.pc = pc;
-        params.instanceId = instanceId;
-        stream = respoke.LocalMedia(params);
-        stream.listen('requesting-media', function waitAllowHandler(evt) {
-=======
         that.outgoingMedia.listen('requesting-media', function waitAllowHandler(evt) {
             if (!pc) {
                 return;
             }
 
->>>>>>> f8f62a89
             /**
              * The browser is asking for permission to access the User's media. This would be an ideal time
              * to modify the UI of the application so that the user notices the request for permissions
