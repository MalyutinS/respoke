--- conflicted
+++ resolved
@@ -146,16 +146,6 @@
     var receiveOnly = !!params.receiveOnly;
     /**
      * @memberof! respoke.Call
-<<<<<<< HEAD
-     * @name forceTurn
-     * @private
-     * @type {boolean}
-     */
-    var forceTurn = !!params.forceTurn;
-    /**
-     * @memberof! respoke.Call
-=======
->>>>>>> 7fa38772
      * @name client
      * @private
      * @type {respoke.getClient}
@@ -262,17 +252,13 @@
      */
     var pc = respoke.PeerConnection({
         instanceId: instanceId,
-<<<<<<< HEAD
         state: respoke.CallState({
             caller: that.caller,
             hasMedia: function () {
                 return that.hasMedia();
             }
         }),
-        forceTurn: forceTurn,
-=======
         forceTurn: !!params.forceTurn,
->>>>>>> 7fa38772
         call: that,
         callSettings: callSettings,
         pcOptions: {
