--- conflicted
+++ resolved
@@ -9,19 +9,12 @@
 /**
  * `respoke.Client` is the top-level interface to the API. Interacting with Respoke should be done using
  * a `respoke.Client` instance.
-<<<<<<< HEAD
- *
- * There are two ways to get one:
- *
- *      var client = respoke.connect(params);
-=======
  * 
  * There are two ways to get a client:
  * 
  *      var client = respoke.createClient(clientParams);
  *      // . . . set stuff up, then . . .
  *      client.connect(connectParams);
->>>>>>> c647ce73
  *
  * or
  *
@@ -549,13 +542,8 @@
      *                      || ['Away', 'At lunch'];
      *
      *      client.setPresence({
-<<<<<<< HEAD
-     *          presence: myPresence,
-     *          onSuccess: function () {
-=======
      *          presence: myPresence, 
      *          onSuccess: function (evt) {
->>>>>>> c647ce73
      *              // successfully updated my presence
      *          }
      *      });
@@ -986,14 +974,6 @@
 
     /**
      * Join a group and begin keeping track of it.
-<<<<<<< HEAD
-     *
-     * Leave the group by calling `group.leave()`;
-     *
-     * *Joining and leaving a group, using callback handlers:*
-     *
-     *      client.join({
-=======
      * 
      * You can leave the group by calling `group.leave()`;
      * 
@@ -1002,28 +982,10 @@
      *      var group;
      * 
      *      client.join({ 
->>>>>>> c647ce73
      *          id: "book-club",
      *          onSuccess: function (evt) {
      *              console.log('I joined', evt.group.id);
      *              // "I joined book-club"
-<<<<<<< HEAD
-     *          },
-     *          onJoin: function (evt) {
-     *              console.log(evt.endpoint.id, 'joined', evt.group.id);
-     *              // "billy joined book-club"
-     *
-     *              // get out of here when billy arrives
-     *              evt.group.leave({
-     *                  onSuccess: function (evt) {
-     *                      console.log('successfully left the group');
-     *                  }
-     *              });
-     *          }
-     *      });
-     *
-     *
-=======
      *              group = evt.group;
      *              group.sendMessage({
      *                  message: 'sup'
@@ -1041,7 +1003,6 @@
      *          }
      *      });
      * 
->>>>>>> c647ce73
      * @memberof! respoke.Client
      * @method respoke.Client.join
      * @param {object} params
