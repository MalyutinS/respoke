/*global Bugsnag: true*/
/*jshint bitwise: false*/

/**
 * Copyright (c) 2014, D.C.S. LLC. All Rights Reserved. Licensed Software.
 *
 * Copyright (c) 2014 Digium, Inc.
 * All Rights Reserved. Licensed Software.
 * @private
 */

var log = require('loglevel');
log.setLevel('warn');

var Q = require('q');
Q.longStackSupport = true;
Q.stackJumpLimit = 5;
Q.longStackJumpLimit = 20;
Q.stopUnhandledRejectionTracking();

require('./deps/adapter');

/**
 * `respoke` is a global static class.
 * 
 * 
 * Include the [latest version](https://cdn.respoke.io/respoke.min.js) or 
 * [choose a previous release](http://cdn.respoke.io/list.html).
 * 
 * Interact with Respoke primarily via [`respoke.Client`](respoke.Client.html):
 * 
 *      var client = respoke.createClient();
 *
 * 
 * **Development mode without brokered auth**
 * 
 *      var client = respoke.createClient({
 *          appId: "XXXXXXX-my-app-id-XXXXXX",
 *          developmentMode: true,
 *          endpointId: "billy"
 *      });
 *      
 *      client.listen('connect', function () {
 *          console.log('connected to respoke!');
 *      });
 *      
 *      client.listen('error', function (err) {
 *          console.error('Connection to Respoke failed.', err);
 *      });
 *
 *      client.connect();
 *
 * 
 * **Production mode with brokered auth**
 * 
 *      var client = respoke.createClient();
 *      
 *      client.listen('connect', function () {
 *          console.log('connected to respoke!');
 *      });
 *
 *      client.listen('error', function (err) {
 *          console.error('Connection to Respoke failed.', err);
 *      });
 *
 *      // Respoke auth token obtained by your server. 
 *      // This is how you control who can connect to Respoke app.
 *      // See API docs for POST [base]/tokens
 *      var tokenId = "XXXX-XXXX-brokered-auth-token-XXXXX";
 *
 *      // connect to respoke with the token
 *      client.connect({
 *          token: tokenId
 *      });
 *
 *      // fetch a new token from your server if it expires
 *      client.listen('disconnect', function (evt) {
 *          // fetch another token from your server.
 *          var newTokenId = "XXXX-XXXX-brokered-auth-token2-XXXXX";
 *          client.connect({
 *              token: newTokenId
 *          });
 *      });
 * 
 *
 * 
 * ### Event listeners vs callback handlers
 *
 * There are two ways to attach listeners. It is highly recommended that you choose one pattern 
 * and stick to it throughout your app.
 * 
 * For every `event-name`, there is a corresponding callback `onEventName`.
 *
 * **With a listener**
 *
 *      var client = respoke.createClient();
 *      client.listen('connect', function () { });
 * 
 * **or with a callback**
 *
 *      var client = respoke.createClient({
 *          // other options go here
 *          
 *          onConnect: function () { }
 *      });
 * 
 * 
 * @namespace respoke
 * @class respoke
 * @global
 * @link https://cdn.respoke.io/respoke.min.js
 */
var respoke = module.exports = {
    buildNumber: 'NO BUILD NUMBER',
    streams: [],
    instances: {}
};

/**
 * `"v0.0.0"`
 * 
 * The respoke.min.js version.
 * 
 * Past versions can be found at [cdn.respoke.io/list.html](http://cdn.respoke.io/list.html)
 * @type {string}
 */
respoke.version = respoke.buildNumber + "";

respoke.EventEmitter = require('./event');
respoke.Client = require('./client');
respoke.Presentable = require('./presentable');
respoke.Connection = require('./connection');
respoke.Endpoint = require('./endpoint');
respoke.TextMessage = require('./textMessage');
respoke.SignalingMessage = require('./signalingMessage');
respoke.Group = require('./group');
respoke.SignalingChannel = require('./signalingChannel');
respoke.DirectConnection = require('./directConnection');
respoke.PeerConnection = require('./peerConnection');
respoke.CallState = require('./callState');
respoke.Call = require('./call');
respoke.LocalMedia = require('./localMedia');
respoke.RemoteMedia = require('./remoteMedia');
respoke.log = log;
respoke.Q = Q;

if (!window.skipBugsnag) {
    // Use airbrake.
    var airbrake = document.createElement('script');
    var first = document.getElementsByTagName('script')[0];
    first.parentNode.insertBefore(airbrake, first);

    airbrake.src = "https://ssljscdn.airbrake.io/0.3/airbrake.min.js";
    airbrake.setAttribute('data-airbrake-project-id', '98133');
    airbrake.setAttribute('data-airbrake-project-key', 'cd3e085acc5e554658ebcdabd112a6f4');
    airbrake.setAttribute('data-airbrake-project-environment-name', 'production');

    airbrake.onload = function () {
        window.onerror = function (message, file, line) {
            "use strict";
            //Only send errors from the respoke.js file to Airbrake
            if (file.match(/respoke/)) {
                Airbrake.push({error: {message: message, fileName: file, lineNumber: line}});
            }
        };
    };
}

/**
 * This is one of two possible entry points for interating with the library. 
 * 
 * This method creates a new Client object
 * which represents your user's connection to your Respoke app. 
 * 
 * This method **automatically calls client.connect(params)** after the client is created.
 * 
 * @static
 * @memberof respoke
 * @param {object} params Parameters to the respoke.Client constructor.
 * @param {string} [params.appId]
 * @param {string} [params.baseURL]
 * @param {string} [params.token]
 * @param {RTCConstraints} [params.constraints] - A set of default WebRTC call constraints if you wish to use
 * different parameters than the built-in defaults.
 * @param {RTCICEServers} [params.servers] - A set of default WebRTC ICE/STUN/TURN servers if you wish to use
 * different parameters than the built-in defaults.
 * @param {string|number|object|Array} [params.presence] The initial presence to set once connected.
 * @param {boolean} [params.developmentMode=false] - Indication to obtain an authentication token from the service.
 * Note: Your app must be in developer mode to use this feature. This is not intended as a long-term mode of
 * operation and will limit the services you will be able to use.
 * @param {boolean} [params.reconnect=false] - Whether or not to automatically reconnect to the Respoke service
 * when a disconnect occurs.
 * @param {function} [params.onSuccess] - Success handler for this invocation of this method only.
 * @param {function} [params.onError] - Error handler for this invocation of this method only.
 * @param {function} [params.onJoin] - Callback for when this client's endpoint joins a group.
 * @param {function} [params.onLeave] - Callback for when this client's endpoint leaves a group.
 * @param {function} [params.onMessage] - Callback for when any message is received from anywhere on the system.
 * @param {function} [params.onDisconnect] - Callback for Client disconnect.
 * @param {function} [params.onReconnect] - Callback for Client reconnect. Not Implemented.
 * @param {function} [params.onCall] - Callback for when this client's user receives a call.
 * @param {function} [params.onDirectConnection] - Callback for when this client's user receives a request for a
 * direct connection.
 * @param {boolean} [params.enableCallDebugReport=true] - Optional flag defaulting to true which allows sending
 * debugging information.
 * @returns {respoke.Client}
 */
respoke.connect = function (params) {
    "use strict";
    var client = respoke.Client(params);
    client.connect(params);
    return client;
};

/**
 * Getter for the respoke client.
 *
 * You can have more than one active client, so this method provides a way to retrieve a specific instance. 
 *
 * @static
 * @memberof respoke
 * @param {number} id The Client ID.
 * @returns {respoke.Client}
 */
respoke.getClient = function (id) {
    "use strict";
    if (id === undefined) {
        log.debug("Can't call getClient with no client ID.", new Error().stack);
    }
    if (!respoke.instances[id]) {
        log.debug("No client instance with id", id);
    }
    return respoke.instances[id];
};

/**
 * This is one of two possible entry points for interating with the library. 
 * 
 * This method creates a new Client object which represents your user's connection to your Respoke app.
 * 
 * It **does NOT automatically call the client.connect() method** after the client is created. 
 * 
 * The `params` argument is the same as `respoke.connect(params)`.
 * 
 * @static
 * @memberof respoke
 * @param {object} params Parameters to respoke.Client - same as respoke.connect()
 * @returns {respoke.Client}
 */
respoke.createClient = function (params) {
    "use strict";
    var client;
    params = params || {};
    if (params.instanceId) {
        client = respoke.getClient(params.instanceId);
        if (client) {
            return client;
        }
    }
    return respoke.Client(params);
};

/**
 * Build a closure from a listener that will ensure the listener can only be called once.
 * @static
 * @private
 * @memberof respoke
 * @param {function} func
 * @return {function}
 */
respoke.once = function (func) {
    "use strict";
    return (function () {
        var called = false;
        return function () {
            if (called === false) {
                func.apply(null, arguments);
                called = true;
            }
        };
    })();
};

/**
 * @static
 * @private
 * @memberof respoke
 * @returns {number}
 */
respoke.makeGUID = function () {
    "use strict";
    var chars = '0123456789ABCDEFGHIJKLMNOPQRSTUVWXYZabcdefghijklmnopqrstuvwxyz'.split('');
    var uuid = new Array(36);
    var rnd = 0;
    var r;
    for (var i = 0; i < 36; i += 1) {
        if (i === 8 || i === 13 ||  i === 18 || i === 23) {
            uuid[i] = '-';
        } else if (i === 14) {
            uuid[i] = '4';
        } else {
            if (rnd <= 0x02) {
                rnd = 0x2000000 + (Math.random() * 0x1000000) | 0;
            }
            r = rnd & 0xf;
            rnd = rnd >> 4;
            uuid[i] = chars[(i === 19) ? (r & 0x3) | 0x8 : r];
        }
    }
    return uuid.join('');
};

/**
 * This method is used internally to attach handlers to promises that are returned by many methods in the library.
 * It's not recommended that this method be used by developers and apps.
 * @private
 * @static
 * @memberof respoke
 * @param {Promise} promise
 * @param {function} onSuccess
 * @param {function} onError
 * @returns {Promise|undefined}
 */
respoke.handlePromise = function (promise, onSuccess, onError) {
    "use strict";
    var returnUndef = false;
    if (onSuccess || onError) {
        returnUndef = true;
    }

    onSuccess = typeof onSuccess === 'function' ? onSuccess : function () {};
    onError = typeof onError === 'function' ? onError : function () {};
    promise.done(onSuccess, onError);
    return (returnUndef ? undefined : promise);
};

/**
 * Empty base class. Use params.that (if exists) for the base object, but delete it from the instance.  Copy all
 * params that were passed in onto the base object. Add the class name.
 * @class respoke.Class
 * @classdesc Empty base class.
 * @constructor
 * @private
 */
respoke.Class = function (params) {
    "use strict";
    params = params || {};
    var that = params.that || {};
    var client = params.client;

    that.className = 'respoke.Class';
    delete params.that;
    delete that.client;

    Object.keys(params).forEach(function copyParam(name) {
        that[name] = params[name];
    });

    return that;
}; // end of respoke.Class

/**
 * Does the browser support `UserMedia`?
 * @static
 * @memberof respoke
 * @returns {boolean}
 */
respoke.hasUserMedia = function () {
    "use strict";
    return (navigator.getUserMedia || navigator.webkitGetUserMedia || navigator.mozGetUserMedia) instanceof Function;
};

/**
 * Does the browser support `RTCPeerConnection`?
 * @static
 * @memberof respoke
 * @returns {boolean}
 */
respoke.hasRTCPeerConnection = function () {
    "use strict";
    return (window.RTCPeerConnection || window.webkitRTCPeerConnection ||
            window.mozRTCPeerConnection) instanceof Function;
};

/**
 * Does the browser support `WebSocket`?
 * @static
 * @memberof respoke
 * @returns {boolean}
 */
respoke.hasWebsocket = function () {
    "use strict";
    return (window.WebSocket || window.webkitWebSocket || window.MozWebSocket) instanceof Function;
};

/**
<<<<<<< HEAD
 * Clone an object.
 * @static
 * @memberof respoke
 * @param {Object} source - The object to clone
 * @returns {Object}
 **/
respoke.clone = function (source) {
    if (source) {
        return JSON.parse(JSON.stringify(source));
    }
    return source;
};

/**
 * Compares two objects for equality
 * @static
 * @memberof respoke
 * @param {Object} a
 * @param {Object} b
 * @returns {boolean}
 */
respoke.isEqual = function (a, b) {
    var aKeys;

    //check if arrays
    if (a.hasOwnProperty('length') && b.hasOwnProperty('length') && a.splice && b.splice) {
        if (a.length !== b.length) {
            //short circuit if arrays are different length
            return false;
        }

        for (var i = 0; i < a.length; i += 1) {
            if (!respoke.isEqual(a[i], b[i])) {
                return false;
            }
        }
        return true;
    }

    if (typeof a === 'object' && typeof b === 'object') {
        aKeys = Object.keys(a);
        for (var i = 0; i < aKeys.length; i += 1) {
            if (!respoke.isEqual(a[aKeys[i]], b[aKeys[i]])) {
                return false;
            }
        }
        return true;
    };

    return a === b;
};// End respoke.Class
=======
 * Does the sdp indicate an audio stream?
 * @static
 * @memberof respoke
 * @params {RTCSessionDescription}
 * @returns {boolean}
 */
respoke.sdpHasAudio = function (sdp) {
    "use strict";
    return sdp.indexOf('m=audio') !== -1;
};

/**
 * Does the sdp indicate a video stream?
 * @static
 * @memberof respoke
 * @params {RTCSessionDescription}
 * @returns {boolean}
 */
respoke.sdpHasVideo = function (sdp) {
    "use strict";
    return sdp.indexOf('m=video') !== -1;
};

/**
 * Does the sdp indicate a data channel?
 * @static
 * @memberof respoke
 * @params {RTCSessionDescription}
 * @returns {boolean}
 */
respoke.sdpHasDataChannel = function (sdp) {
    "use strict";
    return sdp.indexOf('m=application') !== -1;
};

/**
 * Does the sdp indicate an audio stream?
 * @static
 * @memberof respoke
 * @params {MediaConstraints}
 * @returns {boolean}
 */
respoke.constraintsHasAudio = function (constraints) {
    "use strict";
    return (constraints.audio === true);
};

/**
 * Does the constraints indicate a video stream?
 * @static
 * @memberof respoke
 * @params {MediaConstraints}
 * @returns {boolean}
 */
respoke.constraintsHasVideo = function (constraints) {
    "use strict";
    return (constraints.video === true || typeof constraints.video === 'object');
};
>>>>>>> f8f62a89
<|MERGE_RESOLUTION|>--- conflicted
+++ resolved
@@ -393,13 +393,12 @@
 };
 
 /**
-<<<<<<< HEAD
  * Clone an object.
  * @static
  * @memberof respoke
  * @param {Object} source - The object to clone
  * @returns {Object}
- **/
+ */
 respoke.clone = function (source) {
     if (source) {
         return JSON.parse(JSON.stringify(source));
@@ -444,8 +443,9 @@
     };
 
     return a === b;
-};// End respoke.Class
-=======
+};
+
+/*
  * Does the sdp indicate an audio stream?
  * @static
  * @memberof respoke
@@ -503,5 +503,4 @@
 respoke.constraintsHasVideo = function (constraints) {
     "use strict";
     return (constraints.video === true || typeof constraints.video === 'object');
-};
->>>>>>> f8f62a89
+};