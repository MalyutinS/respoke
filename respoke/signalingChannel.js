--- conflicted
+++ resolved
@@ -924,10 +924,7 @@
             target = client.getCall({
                 id: signal.sessionId,
                 endpointId: signal.fromEndpoint,
-<<<<<<< HEAD
-=======
                 fromType: signal.fromType,
->>>>>>> 2d22d7b2
                 create: (toCreate && signal.target === 'call')
             });
             return target;
@@ -1040,11 +1037,7 @@
      * @fires respoke.Call#signal-answer
      */
     routingMethods.doAnswer = function (params) {
-<<<<<<< HEAD
-        params.call.connectionId = params.call.connectionId || params.signal.fromConnection;
-=======
         params.call.connectionId = params.signal.fromConnection;
->>>>>>> 2d22d7b2
         /**
          * @event respoke.Call#signal-answer
          * @type {respoke.Event}
