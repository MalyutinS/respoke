--- conflicted
+++ resolved
@@ -1132,16 +1132,11 @@
             target = client.getCall({
                 id: signal.sessionId,
                 endpointId: signal.fromEndpoint,
-<<<<<<< HEAD
-                type: (signal.target === 'screenshare') ? 'screenshare' : signal.fromType,
-                create: (signal.target !== 'directConnection' && signal.signalType === 'offer'),
-                callerId: signal.callerId
-=======
                 target: signal.target,
                 conferenceId: signal.conferenceId,
                 type: signal.fromType,
-                create: (signal.target !== 'directConnection' && signal.signalType === 'offer')
->>>>>>> 2b886feb
+                create: (signal.target !== 'directConnection' && signal.signalType === 'offer'),
+                callerId: signal.callerId
             });
             if (target) {
                 return target;
