/**
 * Copyright (c) 2014, D.C.S. LLC. All Rights Reserved. Licensed Software.
 * @private
 */

/**
 * A signaling message and the information needed to route it.
 * @class respoke.SignalingMessage
 * @constructor
 * @param {object} params
 * @param {string} [params.fromEndpoint] - If sending, the endpoint ID of the recipient
 * @param {string} [params.fromConnection] - If sending, the connection ID of the recipient
<<<<<<< HEAD
 * @param {string} [params.connectionId] - The connectionId of the endpoint whose answer signal has been accepted.
=======
>>>>>>> 2d22d7b2
 * @param {string} [params.signal] - If sending, a message to send
 * @param {respoke.Endpoint} [params.recipient]
 * @param {string} [params.signalType]
 * @param {string} [params.sessionId] - A globally unique ID to identify this call.
 * @param {string} [params.target] - Either 'call' or 'directConnection', TODO remove the need for this.
 * @param {string} [params.callerId] - Human readable caller ID. Not implemented.
 * @param {RTCSessionDescription} [params.sdp]
 * @param {Array<RTCIceCandidate>} [params.iceCandidates]
 * @param {object} [params.offering] - Object describing the media we're offering to send the remote party in a more
 * usable way than SDP. Not implemented.
 * @param {object} [params.requesting] - Object describing the media we're requesting from the remote party in a more
 * usable way than SDP. Not implemented.
 * @param {string} [params.reason] - Human readable reason for hanging up.
 * @param {string} [params.error] - String indicating that a previous signal was malformed or received in the wrong
 * state. Not implemented.
 * @param {string} [params.status] - "Ringing". Not implemented.
 * @param {object} [params.rawMessage] - If receiving, the parsed JSON we got from the server
 * @private
 * @returns {respoke.SignalingMessage}
 */
module.exports = function (params) {
    "use strict";
    params = params || {};
    var that = {};
    /**
     * Attributes without which we cannot build a signaling message.
     * @memberof! respoke.SignalingMessage
     * @name required
     * @private
     * @type {string}
     */
    var required = ['recipient', 'signalType', 'sessionId', 'target', 'signalId'];
    /**
     * Attributes which we will copy onto the signal if defined.
     * @memberof! respoke.SignalingMessage
     * @name required
     * @private
     * @type {string}
     */
    var allowed = [
        'signalType', 'sessionId', 'callerId', 'sessionDescription', 'iceCandidates', 'offering', 'target', 'signalId',
<<<<<<< HEAD
        'requesting', 'reason', 'error', 'status', 'connectionId'
=======
        'requesting', 'reason', 'error', 'status', 'connectionId', 'version'
>>>>>>> 2d22d7b2
    ];

    params.version = '1.0';

    /**
     * Parse rawMessage and set attributes required for message delivery.
     * @memberof! respoke.SignalingMessage
     * @method respoke.SignalingMessage.parse
     * @private
     */
    function parse() {
        if (params.rawMessage) {
<<<<<<< HEAD
            that = JSON.parse(params.rawMessage.body); // Incoming message
=======
            that = params.rawMessage.body; // Incoming message
            that.fromType = params.rawMessage.header.fromType;
>>>>>>> 2d22d7b2
            that.fromEndpoint = params.rawMessage.header.from;
            that.fromConnection = params.rawMessage.header.fromConnection;
        } else {
            required.forEach(function eachAttr(attr) {
                if (params[attr] === 0 || !params[attr]) {
                    throw new Error("Can't build a signaling without " + attr);
                }
            });

            allowed.forEach(function eachAttr(attr) {
                if (params[attr] === 0 || params[attr]) {
                    that[attr] = params[attr];
                }
            });     
        }
    }

    parse();
    return that;
}; // End respoke.SignalingMessage<|MERGE_RESOLUTION|>--- conflicted
+++ resolved
@@ -10,10 +10,7 @@
  * @param {object} params
  * @param {string} [params.fromEndpoint] - If sending, the endpoint ID of the recipient
  * @param {string} [params.fromConnection] - If sending, the connection ID of the recipient
-<<<<<<< HEAD
  * @param {string} [params.connectionId] - The connectionId of the endpoint whose answer signal has been accepted.
-=======
->>>>>>> 2d22d7b2
  * @param {string} [params.signal] - If sending, a message to send
  * @param {respoke.Endpoint} [params.recipient]
  * @param {string} [params.signalType]
@@ -55,11 +52,7 @@
      */
     var allowed = [
         'signalType', 'sessionId', 'callerId', 'sessionDescription', 'iceCandidates', 'offering', 'target', 'signalId',
-<<<<<<< HEAD
-        'requesting', 'reason', 'error', 'status', 'connectionId'
-=======
         'requesting', 'reason', 'error', 'status', 'connectionId', 'version'
->>>>>>> 2d22d7b2
     ];
 
     params.version = '1.0';
@@ -72,12 +65,8 @@
      */
     function parse() {
         if (params.rawMessage) {
-<<<<<<< HEAD
             that = JSON.parse(params.rawMessage.body); // Incoming message
-=======
-            that = params.rawMessage.body; // Incoming message
             that.fromType = params.rawMessage.header.fromType;
->>>>>>> 2d22d7b2
             that.fromEndpoint = params.rawMessage.header.from;
             that.fromConnection = params.rawMessage.header.fromConnection;
         } else {
